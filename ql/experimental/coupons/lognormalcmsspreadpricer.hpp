/* -*- mode: c++; tab-width: 4; indent-tabs-mode: nil; c-basic-offset: 4 -*- */

/*
  Copyright (C) 2014, 2015, 2018 Peter Caspers

  This file is part of QuantLib, a free-software/open-source library
  for financial quantitative analysts and developers - http://quantlib.org/

  QuantLib is free software: you can redistribute it and/or modify it
  under the terms of the QuantLib license.  You should have received a
  copy of the license along with this program; if not, please email
  <quantlib-dev@lists.sf.net>. The license is also available online at
  <http://quantlib.org/license.shtml>.


  This program is distributed in the hope that it will be useful, but
  WITHOUT ANY WARRANTY; without even the implied warranty of MERCHANTABILITY
  or FITNESS FOR A PARTICULAR PURPOSE. See the license for more details. */

/*! \file lognormalcmsspreadpricer.hpp
    \brief cms spread coupon pricer as in Brigo, Mercurio, 13.6.2, with
           extensions for shifted lognormal and normal dynamics as
           described in http://ssrn.com/abstract=2686998
*/

#ifndef quantlib_lognormal_cmsspread_pricer_hpp
#define quantlib_lognormal_cmsspread_pricer_hpp

#include <ql/cashflows/cmscoupon.hpp>
#include <ql/experimental/coupons/cmsspreadcoupon.hpp>
#include <ql/experimental/coupons/swapspreadindex.hpp>
#include <ql/math/integrals/gaussianquadratures.hpp>
#include <ql/math/distributions/normaldistribution.hpp>

namespace QuantLib {

    class CmsSpreadCoupon;
    class YieldTermStructure;

    //! CMS spread - coupon pricer
    /*! The swap rate adjustments are computed using the given
        volatility structures for the underlyings in every case
        (w.r.t. volatility type and shift).

        For the bivariate spread model, the volatility type and
        the shifts can be inherited (default), or explicitly
        specified. In the latter case the type, and (if lognormal)
        the shifts must be given (or are defaulted to zero, if not
        given).

        References:

        Brigo, Mercurio: Interst Rate Models - Theory and Practice,
        2nd Edition, Springer, 2006, chapter 13.6.2

        http://ssrn.com/abstract=2686998
    */

    class LognormalCmsSpreadPricer : public CmsSpreadCouponPricer {

      public:
        LognormalCmsSpreadPricer(
            const ext::shared_ptr<CmsCouponPricer> cmsPricer,
            const Handle<Quote> &correlation,
            const Handle<YieldTermStructure> &couponDiscountCurve =
                Handle<YieldTermStructure>(),
            const Size IntegrationPoints = 16,
            const boost::optional<VolatilityType> volatilityType= boost::none,
            const Real shift1 = Null<Real>(), const Real shift2 = Null<Real>());

        /* */
        virtual Real swapletPrice() const;
        virtual Rate swapletRate() const;
        virtual Real capletPrice(Rate effectiveCap) const;
        virtual Rate capletRate(Rate effectiveCap) const;
        virtual Real floorletPrice(Rate effectiveFloor) const;
        virtual Rate floorletRate(Rate effectiveFloor) const;
        /* */
        void flushCache();

      private:
        class PrivateObserver : public Observer {
          public:
            explicit PrivateObserver(LognormalCmsSpreadPricer *t) : t_(t) {}
            void update() { t_->flushCache(); }

          private:
            LognormalCmsSpreadPricer *t_;
        };

        ext::shared_ptr<PrivateObserver> privateObserver_;

        typedef std::map<std::pair<std::string, Date>, std::pair<Real, Real> >
        CacheType;

        void initialize(const FloatingRateCoupon &coupon);
        Real optionletPrice(Option::Type optionType, Real strike) const;

        Real integrand(const Real) const;
        Real integrand_normal(const Real) const;

<<<<<<< HEAD
        class integrand_f;
        friend class integrand_f;

        boost::shared_ptr<CmsCouponPricer> cmsPricer_;
=======
        ext::shared_ptr<CmsCouponPricer> cmsPricer_;
>>>>>>> 763fe175

        Handle<YieldTermStructure> couponDiscountCurve_;

        const CmsSpreadCoupon *coupon_;

        Date today_, fixingDate_, paymentDate_;

        Real fixingTime_;

        Real gearing_, spread_;
        Real spreadLegValue_;
        Real discount_;

        ext::shared_ptr<SwapSpreadIndex> index_;

        ext::shared_ptr<CumulativeNormalDistribution> cnd_;
        ext::shared_ptr<GaussianQuadrature> integrator_;

        Real swapRate1_, swapRate2_, gearing1_, gearing2_;
        Real adjustedRate1_, adjustedRate2_;
        Real vol1_, vol2_;
        Real mu1_, mu2_;
        Real rho_;

        bool inheritedVolatilityType_;
        VolatilityType volType_;
        Real shift1_, shift2_;

        mutable Real phi_, a_, b_, s1_, s2_, m1_, m2_, v1_, v2_, k_;
        mutable Real alpha_, psi_;
        mutable Option::Type optionType_;

        ext::shared_ptr<CmsCoupon> c1_, c2_;

        CacheType cache_;
    };
}

#endif<|MERGE_RESOLUTION|>--- conflicted
+++ resolved
@@ -99,14 +99,10 @@
         Real integrand(const Real) const;
         Real integrand_normal(const Real) const;
 
-<<<<<<< HEAD
         class integrand_f;
         friend class integrand_f;
 
-        boost::shared_ptr<CmsCouponPricer> cmsPricer_;
-=======
         ext::shared_ptr<CmsCouponPricer> cmsPricer_;
->>>>>>> 763fe175
 
         Handle<YieldTermStructure> couponDiscountCurve_;
 
