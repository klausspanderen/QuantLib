/* -*- mode: c++; tab-width: 4; indent-tabs-mode: nil; c-basic-offset: 4 -*- */

/*
 Copyright (C) 2000, 2001, 2002, 2003 RiskMap srl
 Copyright (C) 2003, 2004, 2005, 2006, 2007 StatPro Italia srl
 Copyright (C) 2004 Jeff Yu
 Copyright (C) 2014 Paolo Mazzocchi

 This file is part of QuantLib, a free-software/open-source library
 for financial quantitative analysts and developers - http://quantlib.org/

 QuantLib is free software: you can redistribute it and/or modify it
 under the terms of the QuantLib license.  You should have received a
 copy of the license along with this program; if not, please email
 <quantlib-dev@lists.sf.net>. The license is also available online at
 <http://quantlib.org/license.shtml>.

 This program is distributed in the hope that it will be useful, but WITHOUT
 ANY WARRANTY; without even the implied warranty of MERCHANTABILITY or FITNESS
 FOR A PARTICULAR PURPOSE.  See the license for more details.
*/

#include <ql/time/calendar.hpp>
#include <ql/errors.hpp>

namespace QuantLib {

    void Calendar::addHoliday(const Date& d) {
        // if d was a genuine holiday previously removed, revert the change
        impl_->removedHolidays.erase(d);
        // if it's already a holiday, leave the calendar alone.
        // Otherwise, add it.
        if (impl_->isBusinessDay(d))
            impl_->addedHolidays.insert(d);
    }

    void Calendar::removeHoliday(const Date& d) {
        // if d was an artificially-added holiday, revert the change
        impl_->addedHolidays.erase(d);
        // if it's already a business day, leave the calendar alone.
        // Otherwise, add it.
        if (!impl_->isBusinessDay(d))
            impl_->removedHolidays.insert(d);
    }

    Date Calendar::adjust(const Date& d,
                          BusinessDayConvention c) const {
        QL_REQUIRE(d != Date(), "null date");

        if (c == Unadjusted)
            return d;

        Date d1 = d;
        if (c == Following || c == ModifiedFollowing 
            || c == HalfMonthModifiedFollowing) {
            while (isHoliday(d1))
                d1++;
                if (c == ModifiedFollowing 
                    || c == HalfMonthModifiedFollowing) {
                    if (d1.month() != d.month()) {
                        return adjust(d, Preceding);
                    }
                    if (c == HalfMonthModifiedFollowing) {
<<<<<<< HEAD
                        if (d.dayOfMonth() < 15 && d1.dayOfMonth() > 15) {
=======
                        if (d.dayOfMonth() <= 15 && d1.dayOfMonth() > 15) {
>>>>>>> 44c17a77
                            return adjust(d, Preceding);
                        }
                    }
            }
        } else if (c == Preceding || c == ModifiedPreceding) {
            while (isHoliday(d1))
                d1--;
            if (c == ModifiedPreceding && d1.month() != d.month()) {
                return adjust(d,Following);
            }
        } else {
            QL_FAIL("unknown business-day convention");
        }
        return d1;
    }

    Date Calendar::advance(const Date& d,
                           Integer n, TimeUnit unit,
                           BusinessDayConvention c,
                           bool endOfMonth) const {
        QL_REQUIRE(d!=Date(), "null date");
        if (n == 0) {
            return adjust(d,c);
        } else if (unit == Days) {
            Date d1 = d;
            if (n > 0) {
                while (n > 0) {
                    d1++;
                    while (isHoliday(d1))
                        d1++;
                    n--;
                }
            } else {
                while (n < 0) {
                    d1--;
                    while(isHoliday(d1))
                        d1--;
                    n++;
                }
            }
            return d1;
        } else if (unit == Weeks) {
            Date d1 = d + n*unit;
            return adjust(d1,c);
        } else {
            Date d1 = d + n*unit;

            // we are sure the unit is Months or Years
            if (endOfMonth && isEndOfMonth(d))
                return Calendar::endOfMonth(d1);

            return adjust(d1, c);
        }
    }

    Date Calendar::advance(const Date & d,
                           const Period & p,
                           BusinessDayConvention c,
                           bool endOfMonth) const {
        return advance(d, p.length(), p.units(), c, endOfMonth);
    }

    BigInteger Calendar::businessDaysBetween(const Date& from,
                                             const Date& to,
                                             bool includeFirst,
                                             bool includeLast) const {
        BigInteger wd = 0;
        if (from != to) {
            if (from < to) {
                // the last one is treated separately to avoid
                // incrementing Date::maxDate()
                for (Date d = from; d < to; ++d) {
                    if (isBusinessDay(d))
                        ++wd;
                }
                if (isBusinessDay(to))
                    ++wd;
            } else if (from > to) {
                for (Date d = to; d < from; ++d) {
                    if (isBusinessDay(d))
                        ++wd;
                }
                if (isBusinessDay(from))
                    ++wd;
            }

            if (isBusinessDay(from) && !includeFirst)
                wd--;
            if (isBusinessDay(to) && !includeLast)
                wd--;

            if (from > to)
                wd = -wd;
        }

        return wd;
    }



   // Western calendars

    bool Calendar::WesternImpl::isWeekend(Weekday w) const {
        return w == Saturday || w == Sunday;
    }

    Day Calendar::WesternImpl::easterMonday(Year y) {
        static const Day EasterMonday[] = {
                  98,  90, 103,  95, 114, 106,  91, 111, 102,   // 1901-1909
             87, 107,  99,  83, 103,  95, 115,  99,  91, 111,   // 1910-1919
             96,  87, 107,  92, 112, 103,  95, 108, 100,  91,   // 1920-1929
            111,  96,  88, 107,  92, 112, 104,  88, 108, 100,   // 1930-1939
             85, 104,  96, 116, 101,  92, 112,  97,  89, 108,   // 1940-1949
            100,  85, 105,  96, 109, 101,  93, 112,  97,  89,   // 1950-1959
            109,  93, 113, 105,  90, 109, 101,  86, 106,  97,   // 1960-1969
             89, 102,  94, 113, 105,  90, 110, 101,  86, 106,   // 1970-1979
             98, 110, 102,  94, 114,  98,  90, 110,  95,  86,   // 1980-1989
            106,  91, 111, 102,  94, 107,  99,  90, 103,  95,   // 1990-1999
            115, 106,  91, 111, 103,  87, 107,  99,  84, 103,   // 2000-2009
             95, 115, 100,  91, 111,  96,  88, 107,  92, 112,   // 2010-2019
            104,  95, 108, 100,  92, 111,  96,  88, 108,  92,   // 2020-2029
            112, 104,  89, 108, 100,  85, 105,  96, 116, 101,   // 2030-2039
             93, 112,  97,  89, 109, 100,  85, 105,  97, 109,   // 2040-2049
            101,  93, 113,  97,  89, 109,  94, 113, 105,  90,   // 2050-2059
            110, 101,  86, 106,  98,  89, 102,  94, 114, 105,   // 2060-2069
             90, 110, 102,  86, 106,  98, 111, 102,  94, 114,   // 2070-2079
             99,  90, 110,  95,  87, 106,  91, 111, 103,  94,   // 2080-2089
            107,  99,  91, 103,  95, 115, 107,  91, 111, 103,   // 2090-2099
             88, 108, 100,  85, 105,  96, 109, 101,  93, 112,   // 2100-2109
             97,  89, 109,  93, 113, 105,  90, 109, 101,  86,   // 2110-2119
            106,  97,  89, 102,  94, 113, 105,  90, 110, 101,   // 2120-2129
             86, 106,  98, 110, 102,  94, 114,  98,  90, 110,   // 2130-2139
             95,  86, 106,  91, 111, 102,  94, 107,  99,  90,   // 2140-2149
            103,  95, 115, 106,  91, 111, 103,  87, 107,  99,   // 2150-2159
             84, 103,  95, 115, 100,  91, 111,  96,  88, 107,   // 2160-2169
             92, 112, 104,  95, 108, 100,  92, 111,  96,  88,   // 2170-2179
            108,  92, 112, 104,  89, 108, 100,  85, 105,  96,   // 2180-2189
            116, 101,  93, 112,  97,  89, 109, 100,  85, 105    // 2190-2199
        };
        return EasterMonday[y-1901];
    }

    // Orthodox calendars

    bool Calendar::OrthodoxImpl::isWeekend(Weekday w) const {
        return w == Saturday || w == Sunday;
    }

    Day Calendar::OrthodoxImpl::easterMonday(Year y) {
        static const Day EasterMonday[] = {
                 105, 118, 110, 102, 121, 106, 126, 118, 102,   // 1901-1909
            122, 114,  99, 118, 110,  95, 115, 106, 126, 111,   // 1910-1919
            103, 122, 107,  99, 119, 110, 123, 115, 107, 126,   // 1920-1929
            111, 103, 123, 107,  99, 119, 104, 123, 115, 100,   // 1930-1939
            120, 111,  96, 116, 108, 127, 112, 104, 124, 115,   // 1940-1949
            100, 120, 112,  96, 116, 108, 128, 112, 104, 124,   // 1950-1959
            109, 100, 120, 105, 125, 116, 101, 121, 113, 104,   // 1960-1969
            117, 109, 101, 120, 105, 125, 117, 101, 121, 113,   // 1970-1979
             98, 117, 109, 129, 114, 105, 125, 110, 102, 121,   // 1980-1989
            106,  98, 118, 109, 122, 114, 106, 118, 110, 102,   // 1990-1999
            122, 106, 126, 118, 103, 122, 114,  99, 119, 110,   // 2000-2009
             95, 115, 107, 126, 111, 103, 123, 107,  99, 119,   // 2010-2019
            111, 123, 115, 107, 127, 111, 103, 123, 108,  99,   // 2020-2029
            119, 104, 124, 115, 100, 120, 112,  96, 116, 108,   // 2030-2039
            128, 112, 104, 124, 116, 100, 120, 112,  97, 116,   // 2040-2049
            108, 128, 113, 104, 124, 109, 101, 120, 105, 125,   // 2050-2059
            117, 101, 121, 113, 105, 117, 109, 101, 121, 105,   // 2060-2069
            125, 110, 102, 121, 113,  98, 118, 109, 129, 114,   // 2070-2079
            106, 125, 110, 102, 122, 106,  98, 118, 110, 122,   // 2080-2089
            114,  99, 119, 110, 102, 115, 107, 126, 118, 103,   // 2090-2099
            123, 115, 100, 120, 112,  96, 116, 108, 128, 112,   // 2100-2109
            104, 124, 109, 100, 120, 105, 125, 116, 108, 121,   // 2110-2119
            113, 104, 124, 109, 101, 120, 105, 125, 117, 101,   // 2120-2129
            121, 113,  98, 117, 109, 129, 114, 105, 125, 110,   // 2130-2139
            102, 121, 113,  98, 118, 109, 129, 114, 106, 125,   // 2140-2149
            110, 102, 122, 106, 126, 118, 103, 122, 114,  99,   // 2150-2159
            119, 110, 102, 115, 107, 126, 111, 103, 123, 114,   // 2160-2169
             99, 119, 111, 130, 115, 107, 127, 111, 103, 123,   // 2170-2179
            108,  99, 119, 104, 124, 115, 100, 120, 112, 103,   // 2180-2189
            116, 108, 128, 119, 104, 124, 116, 100, 120, 112    // 2190-2199
        };
        return EasterMonday[y-1901];
    }


    std::vector<Date> Calendar::holidayList(const Calendar& calendar,
        const Date& from, const Date& to, bool includeWeekEnds) {

        QL_REQUIRE(to>from, "'from' date ("
            << from << ") must be earlier than 'to' date ("
            << to << ")");
        std::vector<Date> result;
        for (Date d = from; d <= to; ++d) {
            if (calendar.isHoliday(d)
                && (includeWeekEnds || !calendar.isWeekend(d.weekday())))
                result.push_back(d);
       }
       return result;
    }

}<|MERGE_RESOLUTION|>--- conflicted
+++ resolved
@@ -61,11 +61,7 @@
                         return adjust(d, Preceding);
                     }
                     if (c == HalfMonthModifiedFollowing) {
-<<<<<<< HEAD
-                        if (d.dayOfMonth() < 15 && d1.dayOfMonth() > 15) {
-=======
                         if (d.dayOfMonth() <= 15 && d1.dayOfMonth() > 15) {
->>>>>>> 44c17a77
                             return adjust(d, Preceding);
                         }
                     }
