/* -*- mode: c++; tab-width: 4; indent-tabs-mode: nil; c-basic-offset: 4 -*- */

/*
 Copyright (C) 2000, 2001, 2002, 2003 RiskMap srl
 Copyright (C) 2003, 2004, 2005, 2006, 2007, 2008 StatPro Italia srl
 Copyright (C) 2007, 2008, 2009, 2015 Ferdinando Ametrano
 Copyright (C) 2007, 2009 Roland Lichters
 Copyright (C) 2015 Maddalena Zanzi


 This file is part of QuantLib, a free-software/open-source library
 for financial quantitative analysts and developers - http://quantlib.org/

 QuantLib is free software: you can redistribute it and/or modify it
 under the terms of the QuantLib license.  You should have received a
 copy of the license along with this program; if not, please email
 <quantlib-dev@lists.sf.net>. The license is also available online at
 <http://quantlib.org/license.shtml>.

 This program is distributed in the hope that it will be useful, but WITHOUT
 ANY WARRANTY; without even the implied warranty of MERCHANTABILITY or FITNESS
 FOR A PARTICULAR PURPOSE.  See the license for more details.
*/

#include <ql/termstructures/yield/ratehelpers.hpp>
#include <ql/time/imm.hpp>
#include <ql/time/asx.hpp>
#include <ql/time/calendars/jointcalendar.hpp>
#include <ql/instruments/makevanillaswap.hpp>
#include <ql/pricingengines/swap/discountingswapengine.hpp>
#include <ql/quote.hpp>
#include <ql/currency.hpp>
#include <ql/indexes/swapindex.hpp>
#ifdef QL_USE_INDEXED_COUPON
    #include <ql/cashflows/floatingratecoupon.hpp>
#endif

using boost::shared_ptr;

namespace QuantLib {

    namespace {
        void no_deletion(YieldTermStructure*) {}
    }

    FuturesRateHelper::FuturesRateHelper(const Handle<Quote>& price,
                                         const Date& iborStartDate,
                                         Natural lengthInMonths,
                                         const Calendar& calendar,
                                         BusinessDayConvention convention,
                                         bool endOfMonth,
                                         const DayCounter& dayCounter,
                                         const Handle<Quote>& convAdj,
                                         FuturesType type)
    : RateHelper(price), convAdj_(convAdj) {
        switch (type) {
        case IMM:
            QL_REQUIRE(IMM::isIMMdate(iborStartDate, false),
                       iborStartDate << " is not a valid IMM date");
            break;
        case ASX:
            QL_REQUIRE(ASX::isASXdate(iborStartDate, false),
                       iborStartDate << " is not a valid ASX date");
            break;
        default:
            QL_FAIL("unknown FuturesType (" << Integer(type) << ")");
        }
        earliestDate_ = iborStartDate;
        latestDate_ = calendar.advance(iborStartDate, lengthInMonths*Months,
                                       convention, endOfMonth);
        yearFraction_ = dayCounter.yearFraction(earliestDate_, latestDate_);

        registerWith(convAdj_);
    }

    FuturesRateHelper::FuturesRateHelper(Real price,
                                         const Date& iborStartDate,
                                         Natural lengthInMonths,
                                         const Calendar& calendar,
                                         BusinessDayConvention convention,
                                         bool endOfMonth,
                                         const DayCounter& dayCounter,
                                         Rate convAdj,
                                         FuturesType type)
    : RateHelper(price),
      convAdj_(Handle<Quote>(shared_ptr<Quote>(new SimpleQuote(convAdj))))
    {
        switch (type) {
        case IMM:
            QL_REQUIRE(IMM::isIMMdate(iborStartDate, false),
                iborStartDate << " is not a valid IMM date");
            break;
        case ASX:
            QL_REQUIRE(ASX::isASXdate(iborStartDate, false),
                iborStartDate << " is not a valid ASX date");
            break;
        default:
            QL_FAIL("unknown FuturesType (" << Integer(type) << ")");
        }
        earliestDate_ = iborStartDate;
        latestDate_ = calendar.advance(iborStartDate, lengthInMonths*Months,
                                       convention, endOfMonth);
        yearFraction_ = dayCounter.yearFraction(earliestDate_, latestDate_);
    }

    FuturesRateHelper::FuturesRateHelper(const Handle<Quote>& price,
                                         const Date& iborStartDate,
                                         const Date& iborEndDate,
                                         const DayCounter& dayCounter,
                                         const Handle<Quote>& convAdj,
                                         FuturesType type)
    : RateHelper(price), convAdj_(convAdj) {
        switch (type) {
        case IMM:
            QL_REQUIRE(IMM::isIMMdate(iborStartDate, false),
                       iborStartDate << " is not a valid IMM date");
            if (iborEndDate == Date()) {
                // advance 3 months
                latestDate_ = IMM::nextDate(iborStartDate, false);
                latestDate_ = IMM::nextDate(latestDate_, false);
                latestDate_ = IMM::nextDate(latestDate_, false);
            }
            else {
                QL_REQUIRE(iborEndDate>iborStartDate,
                           "end date (" << iborEndDate <<
                           ") must be greater than start date (" <<
                           iborStartDate << ")");
                latestDate_ = iborEndDate;
            }
            break;
        case ASX:
            QL_REQUIRE(ASX::isASXdate(iborStartDate, false),
                       iborStartDate << " is not a valid ASX date");
            if (iborEndDate == Date()) {
                // advance 3 months
                latestDate_ = ASX::nextDate(iborStartDate, false);
                latestDate_ = ASX::nextDate(latestDate_, false);
                latestDate_ = ASX::nextDate(latestDate_, false);
            }
            else {
                QL_REQUIRE(iborEndDate>iborStartDate,
                           "end date (" << iborEndDate <<
                           ") must be greater than start date (" <<
                          iborStartDate << ")");
                latestDate_ = iborEndDate;
            }
            break;
        default:
            QL_FAIL("unknown FuturesType (" << Integer(type) << ")");
        }
        earliestDate_ = iborStartDate;

        yearFraction_ = dayCounter.yearFraction(earliestDate_, latestDate_);

        registerWith(convAdj_);
    }

    FuturesRateHelper::FuturesRateHelper(Real price,
                                         const Date& iborStartDate,
                                         const Date& iborEndDate,
                                         const DayCounter& dayCounter,
                                         Rate convAdj,
                                         FuturesType type)
    : RateHelper(price),
      convAdj_(Handle<Quote>(shared_ptr<Quote>(new SimpleQuote(convAdj))))
    {
        switch (type) {
        case IMM:
            QL_REQUIRE(IMM::isIMMdate(iborStartDate, false),
                       iborStartDate << " is not a valid IMM date");
            if (iborEndDate == Date()) {
                // advance 3 months
                latestDate_ = IMM::nextDate(iborStartDate, false);
                latestDate_ = IMM::nextDate(latestDate_, false);
                latestDate_ = IMM::nextDate(latestDate_, false);
            }
            else {
                QL_REQUIRE(iborEndDate>iborStartDate,
                           "end date (" << iborEndDate <<
                           ") must be greater than start date (" <<
                           iborStartDate << ")");
                latestDate_ = iborEndDate;
            }
            break;
        case ASX:
            QL_REQUIRE(ASX::isASXdate(iborStartDate, false),
                iborStartDate << " is not a valid ASX date");
            if (iborEndDate == Date()) {
                // advance 3 months
                latestDate_ = ASX::nextDate(iborStartDate, false);
                latestDate_ = ASX::nextDate(latestDate_, false);
                latestDate_ = ASX::nextDate(latestDate_, false);
            }
            else {
                QL_REQUIRE(iborEndDate>iborStartDate,
                           "end date (" << iborEndDate <<
                           ") must be greater than start date (" <<
                           iborStartDate << ")");
                latestDate_ = iborEndDate;
            }
            break;
        default:
            QL_FAIL("unknown FuturesType (" << Integer(type) << ")");
        }
        earliestDate_ = iborStartDate;

        yearFraction_ = dayCounter.yearFraction(earliestDate_, latestDate_);
    }

    FuturesRateHelper::FuturesRateHelper(const Handle<Quote>& price,
        const Date& iborStartDate,
                                         const shared_ptr<IborIndex>& i,
                                         const Handle<Quote>& convAdj,
                                         FuturesType type)
    : RateHelper(price), convAdj_(convAdj) {
        switch (type) {
        case IMM:
            QL_REQUIRE(IMM::isIMMdate(iborStartDate, false),
                       iborStartDate << " is not a valid IMM date");
            break;
        case ASX:
            QL_REQUIRE(ASX::isASXdate(iborStartDate, false),
                       iborStartDate << " is not a valid ASX date");
            break;
        default:
            QL_FAIL("unknown FuturesType (" << Integer(type) << ")");
        }
        earliestDate_ = iborStartDate;
        const Calendar& cal = i->fixingCalendar();
        latestDate_ = cal.advance(iborStartDate, i->tenor(),
                                  i->businessDayConvention());
        yearFraction_=i->dayCounter().yearFraction(earliestDate_, latestDate_);

        registerWith(convAdj);
    }

    FuturesRateHelper::FuturesRateHelper(Real price,
                                         const Date& iborStartDate,
                                         const shared_ptr<IborIndex>& i,
                                         Rate convAdj,
                                         FuturesType type)
    : RateHelper(price),
      convAdj_(Handle<Quote>(shared_ptr<Quote>(new SimpleQuote(convAdj))))
    {
        switch (type) {
        case IMM:
            QL_REQUIRE(IMM::isIMMdate(iborStartDate, false),
                iborStartDate << " is not a valid IMM date");
            break;
        case ASX:
            QL_REQUIRE(ASX::isASXdate(iborStartDate, false),
                iborStartDate << " is not a valid ASX date");
            break;
        default:
            QL_FAIL("unknown FuturesType (" << Integer(type) << ")");
        }
        earliestDate_ = iborStartDate;
        const Calendar& cal = i->fixingCalendar();
        latestDate_ = cal.advance(iborStartDate, i->tenor(),
                                  i->businessDayConvention());
        yearFraction_=i->dayCounter().yearFraction(earliestDate_, latestDate_);
    }

    Real FuturesRateHelper::impliedQuote() const {
        QL_REQUIRE(termStructure_ != 0, "term structure not set");
        Rate forwardRate = (termStructure_->discount(earliestDate_) /
            termStructure_->discount(latestDate_)-1.0)/yearFraction_;
        Rate convAdj = convAdj_.empty() ? 0.0 : convAdj_->value();
        // Convexity, as FRA/futures adjustment, has been used in the
        // past to take into account futures margining vs FRA.
        // Therefore, there's no requirement for it to be non-negative.
        Rate futureRate = forwardRate + convAdj;
        return 100.0 * (1.0 - futureRate);
    }

    Real FuturesRateHelper::convexityAdjustment() const {
        return convAdj_.empty() ? 0.0 : convAdj_->value();
    }

    void FuturesRateHelper::accept(AcyclicVisitor& v) {
        Visitor<FuturesRateHelper>* v1 =
            dynamic_cast<Visitor<FuturesRateHelper>*>(&v);
        if (v1 != 0)
            v1->visit(*this);
        else
            RateHelper::accept(v);
    }

    DepositRateHelper::DepositRateHelper(const Handle<Quote>& rate,
                                         const Period& tenor,
                                         Natural fixingDays,
                                         const Calendar& calendar,
                                         BusinessDayConvention convention,
                                         bool endOfMonth,
                                         const DayCounter& dayCounter)
    : RelativeDateRateHelper(rate) {
        iborIndex_ = shared_ptr<IborIndex>(new
            IborIndex("no-fix", // never take fixing into account
                      tenor, fixingDays,
                      Currency(), calendar, convention,
                      endOfMonth, dayCounter, termStructureHandle_));
        initializeDates();
    }

    DepositRateHelper::DepositRateHelper(Rate rate,
                                         const Period& tenor,
                                         Natural fixingDays,
                                         const Calendar& calendar,
                                         BusinessDayConvention convention,
                                         bool endOfMonth,
                                         const DayCounter& dayCounter)
    : RelativeDateRateHelper(rate) {
        iborIndex_ = shared_ptr<IborIndex>(new
            IborIndex("no-fix", // never take fixing into account
                      tenor, fixingDays,
                      Currency(), calendar, convention,
                      endOfMonth, dayCounter, termStructureHandle_));
        initializeDates();
    }

    DepositRateHelper::DepositRateHelper(const Handle<Quote>& rate,
                                         const shared_ptr<IborIndex>& i)
    : RelativeDateRateHelper(rate) {
        // do not use clone, as we do not want to take fixing into account
        iborIndex_ = shared_ptr<IborIndex>(new
            IborIndex("no-fix", // never take fixing into account
                      i->tenor(), i->fixingDays(), Currency(),
                      i->fixingCalendar(), i->businessDayConvention(),
                      i->endOfMonth(), i->dayCounter(), termStructureHandle_));
        initializeDates();
    }

    DepositRateHelper::DepositRateHelper(Rate rate,
                                         const shared_ptr<IborIndex>& i)
    : RelativeDateRateHelper(rate) {
        // do not use clone, as we do not want to take fixing into account
        iborIndex_ = shared_ptr<IborIndex>(new
            IborIndex("no-fix", // never take fixing into account
                      i->tenor(), i->fixingDays(), Currency(),
                      i->fixingCalendar(), i->businessDayConvention(),
                      i->endOfMonth(), i->dayCounter(), termStructureHandle_));
        initializeDates();
    }

    Real DepositRateHelper::impliedQuote() const {
        QL_REQUIRE(termStructure_ != 0, "term structure not set");
        return iborIndex_->fixing(fixingDate_, true);
    }

    void DepositRateHelper::setTermStructure(YieldTermStructure* t) {
        // no need to register---the index is not lazy
        termStructureHandle_.linkTo(
                         shared_ptr<YieldTermStructure>(t,no_deletion),
                         false);
        RelativeDateRateHelper::setTermStructure(t);
    }

    void DepositRateHelper::initializeDates() {
        // if the evaluation date is not a business day
        // then move to the next business day
        Date referenceDate =
            iborIndex_->fixingCalendar().adjust(evaluationDate_);
        earliestDate_ = iborIndex_->fixingCalendar().advance(
            referenceDate, iborIndex_->fixingDays()*Days);
        latestDate_ = iborIndex_->maturityDate(earliestDate_);
        fixingDate_ = iborIndex_->fixingDate(earliestDate_);
    }

    void DepositRateHelper::accept(AcyclicVisitor& v) {
        Visitor<DepositRateHelper>* v1 =
            dynamic_cast<Visitor<DepositRateHelper>*>(&v);
        if (v1 != 0)
            v1->visit(*this);
        else
            RateHelper::accept(v);
    }


    FraRateHelper::FraRateHelper(const Handle<Quote>& rate,
                                 Natural monthsToStart,
                                 Natural monthsToEnd,
                                 Natural fixingDays,
                                 const Calendar& calendar,
                                 BusinessDayConvention convention,
                                 bool endOfMonth,
                                 const DayCounter& dayCounter)
    : RelativeDateRateHelper(rate), periodToStart_(monthsToStart*Months) {
        QL_REQUIRE(monthsToEnd>monthsToStart,
                   "monthsToEnd (" << monthsToEnd <<
                   ") must be grater than monthsToStart (" << monthsToStart <<
                   ")");
        // no way to take fixing into account,
        // even if we would like to for FRA over today
        iborIndex_ = shared_ptr<IborIndex>(new
            IborIndex("no-fix", // correct family name would be needed
                      (monthsToEnd-monthsToStart)*Months,
                      fixingDays,
                      Currency(), calendar, convention,
                      endOfMonth, dayCounter, termStructureHandle_));
        initializeDates();
    }

    FraRateHelper::FraRateHelper(Rate rate,
                                 Natural monthsToStart,
                                 Natural monthsToEnd,
                                 Natural fixingDays,
                                 const Calendar& calendar,
                                 BusinessDayConvention convention,
                                 bool endOfMonth,
                                 const DayCounter& dayCounter)
    : RelativeDateRateHelper(rate),periodToStart_(monthsToStart*Months) {
        QL_REQUIRE(monthsToEnd>monthsToStart,
                   "monthsToEnd (" << monthsToEnd <<
                   ") must be grater than monthsToStart (" << monthsToStart <<
                   ")");
        // no way to take fixing into account,
        // even if we would like to for FRA over today
        iborIndex_ = shared_ptr<IborIndex>(new
            IborIndex("no-fix", // correct family name would be needed
                      (monthsToEnd-monthsToStart)*Months,
                      fixingDays,
                      Currency(), calendar, convention,
                      endOfMonth, dayCounter, termStructureHandle_));
        initializeDates();
    }

    FraRateHelper::FraRateHelper(const Handle<Quote>& rate,
                                 Natural monthsToStart,
                                 const shared_ptr<IborIndex>& i)
    : RelativeDateRateHelper(rate), periodToStart_(monthsToStart*Months) {
        // take fixing into account
        iborIndex_ = i->clone(termStructureHandle_);
        // We want to be notified of changes of fixings, but we don't
        // want notifications from termStructureHandle_ (they would
        // interfere with bootstrapping.)
        iborIndex_->unregisterWith(termStructureHandle_);
        registerWith(iborIndex_);
        initializeDates();
    }

    FraRateHelper::FraRateHelper(Rate rate,
                                 Natural monthsToStart,
                                 const shared_ptr<IborIndex>& i)
    : RelativeDateRateHelper(rate), periodToStart_(monthsToStart*Months) {
        // take fixing into account
        iborIndex_ = i->clone(termStructureHandle_);
        // see above
        iborIndex_->unregisterWith(termStructureHandle_);
        registerWith(iborIndex_);
        initializeDates();
    }

    FraRateHelper::FraRateHelper(const Handle<Quote>& rate,
                                 Period periodToStart,
                                 Natural lengthInMonths,
                                 Natural fixingDays,
                                 const Calendar& calendar,
                                 BusinessDayConvention convention,
                                 bool endOfMonth,
                                 const DayCounter& dayCounter)
    : RelativeDateRateHelper(rate), periodToStart_(periodToStart) {
        // no way to take fixing into account,
        // even if we would like to for FRA over today
        iborIndex_ = shared_ptr<IborIndex>(new
            IborIndex("no-fix", // correct family name would be needed
                      lengthInMonths*Months,
                      fixingDays,
                      Currency(), calendar, convention,
                      endOfMonth, dayCounter, termStructureHandle_));
        initializeDates();
    }

    FraRateHelper::FraRateHelper(Rate rate,
                                 Period periodToStart,
                                 Natural lengthInMonths,
                                 Natural fixingDays,
                                 const Calendar& calendar,
                                 BusinessDayConvention convention,
                                 bool endOfMonth,
                                 const DayCounter& dayCounter)
    : RelativeDateRateHelper(rate),periodToStart_(periodToStart) {
        // no way to take fixing into account,
        // even if we would like to for FRA over today
        iborIndex_ = shared_ptr<IborIndex>(new
            IborIndex("no-fix", // correct family name would be needed
                      lengthInMonths*Months,
                      fixingDays,
                      Currency(), calendar, convention,
                      endOfMonth, dayCounter, termStructureHandle_));
        initializeDates();
    }

    FraRateHelper::FraRateHelper(const Handle<Quote>& rate,
                                 Period periodToStart,
                                 const shared_ptr<IborIndex>& i)
    : RelativeDateRateHelper(rate), periodToStart_(periodToStart) {
        // take fixing into account
        iborIndex_ = i->clone(termStructureHandle_);
        // see above
        iborIndex_->unregisterWith(termStructureHandle_);
        registerWith(iborIndex_);
        initializeDates();
    }

    FraRateHelper::FraRateHelper(Rate rate,
                                 Period periodToStart,
                                 const shared_ptr<IborIndex>& i)
    : RelativeDateRateHelper(rate), periodToStart_(periodToStart) {
        // take fixing into account
        iborIndex_ = i->clone(termStructureHandle_);
        // see above
        iborIndex_->unregisterWith(termStructureHandle_);
        registerWith(iborIndex_);
        initializeDates();
    }

    Real FraRateHelper::impliedQuote() const {
        QL_REQUIRE(termStructure_ != 0, "term structure not set");
        return iborIndex_->fixing(fixingDate_, true);
    }

    void FraRateHelper::setTermStructure(YieldTermStructure* t) {
        // no need to register---the index is not lazy
        termStructureHandle_.linkTo(
                         shared_ptr<YieldTermStructure>(t,no_deletion),
                         false);
        RelativeDateRateHelper::setTermStructure(t);
    }

    void FraRateHelper::initializeDates() {
        // if the evaluation date is not a business day
        // then move to the next business day
        Date referenceDate =
            iborIndex_->fixingCalendar().adjust(evaluationDate_);
        Date spotDate = iborIndex_->fixingCalendar().advance(
            referenceDate, iborIndex_->fixingDays()*Days);
        earliestDate_ = iborIndex_->fixingCalendar().advance(
                               spotDate,
                               periodToStart_,
                               iborIndex_->businessDayConvention(),
                               iborIndex_->endOfMonth());
        latestDate_ = iborIndex_->maturityDate(earliestDate_);
        fixingDate_ = iborIndex_->fixingDate(earliestDate_);
    }

    void FraRateHelper::accept(AcyclicVisitor& v) {
        Visitor<FraRateHelper>* v1 =
            dynamic_cast<Visitor<FraRateHelper>*>(&v);
        if (v1 != 0)
            v1->visit(*this);
        else
            RateHelper::accept(v);
    }


    SwapRateHelper::SwapRateHelper(const Handle<Quote>& rate,
                                   const shared_ptr<SwapIndex>& swapIndex,
                                   const Handle<Quote>& spread,
                                   const Period& fwdStart,
                                   const Handle<YieldTermStructure>& discount)
    : RelativeDateRateHelper(rate),
<<<<<<< HEAD
      settlementDays_(swapIndex->fixingDays()),
=======
      settlDays_(swapIndex->fixingDays()),
>>>>>>> 68129364
      tenor_(swapIndex->tenor()), calendar_(swapIndex->fixingCalendar()),
      fixedConvention_(swapIndex->fixedLegConvention()),
      fixedFrequency_(swapIndex->fixedLegTenor().frequency()),
      fixedDayCount_(swapIndex->dayCounter()),
      spread_(spread),
      fwdStart_(fwdStart), discountHandle_(discount) {
        // take fixing into account
        iborIndex_ = swapIndex->iborIndex()->clone(termStructureHandle_);
        // We want to be notified of changes of fixings, but we don't
        // want notifications from termStructureHandle_ (they would
        // interfere with bootstrapping.)
        iborIndex_->unregisterWith(termStructureHandle_);

        registerWith(iborIndex_);
        registerWith(spread_);
        registerWith(discountHandle_);
        initializeDates();
    }

    SwapRateHelper::SwapRateHelper(const Handle<Quote>& rate,
                                   const Period& tenor,
                                   const Calendar& calendar,
                                   Frequency fixedFrequency,
                                   BusinessDayConvention fixedConvention,
                                   const DayCounter& fixedDayCount,
                                   const shared_ptr<IborIndex>& iborIndex,
                                   const Handle<Quote>& spread,
                                   const Period& fwdStart,
                                   const Handle<YieldTermStructure>& discount,
                                   Natural settlementDays)
    : RelativeDateRateHelper(rate),
<<<<<<< HEAD
      settlementDays_(settlementDays),
=======
      settlDays_(settlementDays),
>>>>>>> 68129364
      tenor_(tenor), calendar_(calendar),
      fixedConvention_(fixedConvention),
      fixedFrequency_(fixedFrequency),
      fixedDayCount_(fixedDayCount),
      spread_(spread),
      fwdStart_(fwdStart), discountHandle_(discount) {

<<<<<<< HEAD
        if (settlementDays_==Null<Natural>())
            settlementDays_ = iborIndex->fixingDays();
=======
        if (settlDays_==Null<Natural>())
            settlDays_ = iborIndex->fixingDays();
>>>>>>> 68129364

        // take fixing into account
        iborIndex_ = iborIndex->clone(termStructureHandle_);
        // We want to be notified of changes of fixings, but we don't
        // want notifications from termStructureHandle_ (they would
        // interfere with bootstrapping.)
        iborIndex_->unregisterWith(termStructureHandle_);

        registerWith(iborIndex_);
        registerWith(spread_);
        registerWith(discountHandle_);
        initializeDates();
    }

    SwapRateHelper::SwapRateHelper(Rate rate,
                                   const shared_ptr<SwapIndex>& swapIndex,
                                   const Handle<Quote>& spread,
                                   const Period& fwdStart,
                                   const Handle<YieldTermStructure>& discount)
    : RelativeDateRateHelper(rate),
<<<<<<< HEAD
      settlementDays_(swapIndex->fixingDays()),
=======
      settlDays_(swapIndex->fixingDays()),
>>>>>>> 68129364
      tenor_(swapIndex->tenor()), calendar_(swapIndex->fixingCalendar()),
      fixedConvention_(swapIndex->fixedLegConvention()),
      fixedFrequency_(swapIndex->fixedLegTenor().frequency()),
      fixedDayCount_(swapIndex->dayCounter()),
      spread_(spread),
      fwdStart_(fwdStart), discountHandle_(discount) {
        // take fixing into account
        iborIndex_ = swapIndex->iborIndex()->clone(termStructureHandle_);
        // We want to be notified of changes of fixings, but we don't
        // want notifications from termStructureHandle_ (they would
        // interfere with bootstrapping.)
        iborIndex_->unregisterWith(termStructureHandle_);

        registerWith(iborIndex_);
        registerWith(spread_);
        registerWith(discountHandle_);
        initializeDates();
    }

    SwapRateHelper::SwapRateHelper(Rate rate,
                                   const Period& tenor,
                                   const Calendar& calendar,
                                   Frequency fixedFrequency,
                                   BusinessDayConvention fixedConvention,
                                   const DayCounter& fixedDayCount,
                                   const shared_ptr<IborIndex>& iborIndex,
                                   const Handle<Quote>& spread,
                                   const Period& fwdStart,
                                   const Handle<YieldTermStructure>& discount,
                                   Natural settlementDays)
    : RelativeDateRateHelper(rate),
<<<<<<< HEAD
      settlementDays_(settlementDays),
=======
      settlDays_(settlementDays),
>>>>>>> 68129364
      tenor_(tenor), calendar_(calendar),
      fixedConvention_(fixedConvention),
      fixedFrequency_(fixedFrequency),
      fixedDayCount_(fixedDayCount),
      spread_(spread),
      fwdStart_(fwdStart), discountHandle_(discount) {

<<<<<<< HEAD
        if (settlementDays_==Null<Natural>())
            settlementDays_ = iborIndex->fixingDays();
=======
        if (settlDays_==Null<Natural>())
            settlDays_ = iborIndex->fixingDays();
>>>>>>> 68129364

        // take fixing into account
        iborIndex_ = iborIndex->clone(termStructureHandle_);
        // We want to be notified of changes of fixings, but we don't
        // want notifications from termStructureHandle_ (they would
        // interfere with bootstrapping.)
        iborIndex_->unregisterWith(termStructureHandle_);

        registerWith(iborIndex_);
        registerWith(spread_);
        registerWith(discountHandle_);
        initializeDates();
    }

    void SwapRateHelper::initializeDates() {

        // 1. do not pass the spread here, as it might be a Quote
        //    i.e. it can dinamically change
        // 2. input discount curve Handle might be empty now but it could
        //    be assigned a curve later; use a RelinkableHandle here
        swap_ = MakeVanillaSwap(tenor_, iborIndex_, 0.0, fwdStart_)
<<<<<<< HEAD
            .withSettlementDays(settlementDays_)
=======
            .withSettlementDays(settlDays_)
>>>>>>> 68129364
            .withDiscountingTermStructure(discountRelinkableHandle_)
            .withFixedLegDayCount(fixedDayCount_)
            .withFixedLegTenor(Period(fixedFrequency_))
            .withFixedLegConvention(fixedConvention_)
            .withFixedLegTerminationDateConvention(fixedConvention_)
            .withFixedLegCalendar(calendar_)
            .withFloatingLegCalendar(calendar_);

        earliestDate_ = swap_->startDate();

        // Usually...
        latestDate_ = swap_->maturityDate();
        // ...but due to adjustments, the last floating coupon might
        // need a later date for fixing
        #ifdef QL_USE_INDEXED_COUPON
        shared_ptr<FloatingRateCoupon> lastFloating =
            boost::dynamic_pointer_cast<FloatingRateCoupon>(
                                                 swap_->floatingLeg().back());
        Date fixingValueDate =
            iborIndex_->valueDate(lastFloating->fixingDate());
        Date endValueDate = iborIndex_->maturityDate(fixingValueDate);
        latestDate_ = std::max(latestDate_, endValueDate);
        #endif
    }

    void SwapRateHelper::setTermStructure(YieldTermStructure* t) {
        // do not set the relinkable handle as an observer -
        // force recalculation when needed
        bool observer = false;

        shared_ptr<YieldTermStructure> temp(t, no_deletion);
        termStructureHandle_.linkTo(temp, observer);

        if (discountHandle_.empty())
            discountRelinkableHandle_.linkTo(temp, observer);
        else
            discountRelinkableHandle_.linkTo(*discountHandle_, observer);

        RelativeDateRateHelper::setTermStructure(t);
    }

    Real SwapRateHelper::impliedQuote() const {
        QL_REQUIRE(termStructure_ != 0, "term structure not set");
        // we didn't register as observers - force calculation
        swap_->recalculate();
        // weak implementation... to be improved
        static const Spread basisPoint = 1.0e-4;
        Real floatingLegNPV = swap_->floatingLegNPV();
        Spread spread = spread_.empty() ? 0.0 : spread_->value();
        Real spreadNPV = swap_->floatingLegBPS()/basisPoint*spread;
        Real totNPV = - (floatingLegNPV+spreadNPV);
        Real result = totNPV/(swap_->fixedLegBPS()/basisPoint);
        return result;
    }

    void SwapRateHelper::accept(AcyclicVisitor& v) {
        Visitor<SwapRateHelper>* v1 =
            dynamic_cast<Visitor<SwapRateHelper>*>(&v);
        if (v1 != 0)
            v1->visit(*this);
        else
            RateHelper::accept(v);
    }

    BMASwapRateHelper::BMASwapRateHelper(
                          const Handle<Quote>& liborFraction,
                          const Period& tenor,
                          Natural settlementDays,
                          const Calendar& calendar,
                          // bma leg
                          const Period& bmaPeriod,
                          BusinessDayConvention bmaConvention,
                          const DayCounter& bmaDayCount,
                          const shared_ptr<BMAIndex>& bmaIndex,
                          // libor leg
                          const shared_ptr<IborIndex>& iborIndex)
    : RelativeDateRateHelper(liborFraction),
      tenor_(tenor), settlementDays_(settlementDays),
      calendar_(calendar),
      bmaPeriod_(bmaPeriod),
      bmaConvention_(bmaConvention),
      bmaDayCount_(bmaDayCount),
      bmaIndex_(bmaIndex),
      iborIndex_(iborIndex) {
        registerWith(iborIndex_);
        registerWith(bmaIndex_);
        initializeDates();
    }

    void BMASwapRateHelper::initializeDates() {
        // if the evaluation date is not a business day
        // then move to the next business day
        JointCalendar jc(calendar_,
                         iborIndex_->fixingCalendar());
        Date referenceDate = jc.adjust(evaluationDate_);
        earliestDate_ =
            calendar_.advance(referenceDate, settlementDays_ * Days, Following);

        Date maturity = earliestDate_ + tenor_;

        // dummy BMA index with curve/swap arguments
        shared_ptr<BMAIndex> clonedIndex(new BMAIndex(termStructureHandle_));

        Schedule bmaSchedule =
            MakeSchedule().from(earliestDate_).to(maturity)
                          .withTenor(bmaPeriod_)
                          .withCalendar(bmaIndex_->fixingCalendar())
                          .withConvention(bmaConvention_)
                          .backwards();

        Schedule liborSchedule =
            MakeSchedule().from(earliestDate_).to(maturity)
                          .withTenor(iborIndex_->tenor())
                          .withCalendar(iborIndex_->fixingCalendar())
                          .withConvention(iborIndex_->businessDayConvention())
                          .endOfMonth(iborIndex_->endOfMonth())
                          .backwards();

        swap_ = shared_ptr<BMASwap>(new BMASwap(BMASwap::Payer, 100.0,
                                                liborSchedule,
                                                0.75, // arbitrary
                                                0.0,
                                                iborIndex_,
                                                iborIndex_->dayCounter(),
                                                bmaSchedule,
                                                clonedIndex,
                                                bmaDayCount_));
        swap_->setPricingEngine(shared_ptr<PricingEngine>(new
            DiscountingSwapEngine(iborIndex_->forwardingTermStructure())));

        Date d = calendar_.adjust(swap_->maturityDate(), Following);
        Weekday w = d.weekday();
        Date nextWednesday = (w >= 4) ?
            d + (11 - w) * Days :
            d + (4 - w) * Days;
        latestDate_ = clonedIndex->valueDate(
                         clonedIndex->fixingCalendar().adjust(nextWednesday));
    }

    void BMASwapRateHelper::setTermStructure(YieldTermStructure* t) {
        // do not set the relinkable handle as an observer -
        // force recalculation when needed
        termStructureHandle_.linkTo(
                         shared_ptr<YieldTermStructure>(t,no_deletion),
                         false);
        RelativeDateRateHelper::setTermStructure(t);
    }

    Real BMASwapRateHelper::impliedQuote() const {
        QL_REQUIRE(termStructure_ != 0, "term structure not set");
        // we didn't register as observers - force calculation
        swap_->recalculate();
        return swap_->fairLiborFraction();
    }

    void BMASwapRateHelper::accept(AcyclicVisitor& v) {
        Visitor<BMASwapRateHelper>* v1 =
            dynamic_cast<Visitor<BMASwapRateHelper>*>(&v);
        if (v1 != 0)
            v1->visit(*this);
        else
            RateHelper::accept(v);
    }

}<|MERGE_RESOLUTION|>--- conflicted
+++ resolved
@@ -559,11 +559,7 @@
                                    const Period& fwdStart,
                                    const Handle<YieldTermStructure>& discount)
     : RelativeDateRateHelper(rate),
-<<<<<<< HEAD
       settlementDays_(swapIndex->fixingDays()),
-=======
-      settlDays_(swapIndex->fixingDays()),
->>>>>>> 68129364
       tenor_(swapIndex->tenor()), calendar_(swapIndex->fixingCalendar()),
       fixedConvention_(swapIndex->fixedLegConvention()),
       fixedFrequency_(swapIndex->fixedLegTenor().frequency()),
@@ -595,11 +591,7 @@
                                    const Handle<YieldTermStructure>& discount,
                                    Natural settlementDays)
     : RelativeDateRateHelper(rate),
-<<<<<<< HEAD
       settlementDays_(settlementDays),
-=======
-      settlDays_(settlementDays),
->>>>>>> 68129364
       tenor_(tenor), calendar_(calendar),
       fixedConvention_(fixedConvention),
       fixedFrequency_(fixedFrequency),
@@ -607,13 +599,8 @@
       spread_(spread),
       fwdStart_(fwdStart), discountHandle_(discount) {
 
-<<<<<<< HEAD
         if (settlementDays_==Null<Natural>())
             settlementDays_ = iborIndex->fixingDays();
-=======
-        if (settlDays_==Null<Natural>())
-            settlDays_ = iborIndex->fixingDays();
->>>>>>> 68129364
 
         // take fixing into account
         iborIndex_ = iborIndex->clone(termStructureHandle_);
@@ -634,11 +621,7 @@
                                    const Period& fwdStart,
                                    const Handle<YieldTermStructure>& discount)
     : RelativeDateRateHelper(rate),
-<<<<<<< HEAD
       settlementDays_(swapIndex->fixingDays()),
-=======
-      settlDays_(swapIndex->fixingDays()),
->>>>>>> 68129364
       tenor_(swapIndex->tenor()), calendar_(swapIndex->fixingCalendar()),
       fixedConvention_(swapIndex->fixedLegConvention()),
       fixedFrequency_(swapIndex->fixedLegTenor().frequency()),
@@ -670,11 +653,7 @@
                                    const Handle<YieldTermStructure>& discount,
                                    Natural settlementDays)
     : RelativeDateRateHelper(rate),
-<<<<<<< HEAD
       settlementDays_(settlementDays),
-=======
-      settlDays_(settlementDays),
->>>>>>> 68129364
       tenor_(tenor), calendar_(calendar),
       fixedConvention_(fixedConvention),
       fixedFrequency_(fixedFrequency),
@@ -682,13 +661,8 @@
       spread_(spread),
       fwdStart_(fwdStart), discountHandle_(discount) {
 
-<<<<<<< HEAD
         if (settlementDays_==Null<Natural>())
             settlementDays_ = iborIndex->fixingDays();
-=======
-        if (settlDays_==Null<Natural>())
-            settlDays_ = iborIndex->fixingDays();
->>>>>>> 68129364
 
         // take fixing into account
         iborIndex_ = iborIndex->clone(termStructureHandle_);
@@ -710,11 +684,7 @@
         // 2. input discount curve Handle might be empty now but it could
         //    be assigned a curve later; use a RelinkableHandle here
         swap_ = MakeVanillaSwap(tenor_, iborIndex_, 0.0, fwdStart_)
-<<<<<<< HEAD
             .withSettlementDays(settlementDays_)
-=======
-            .withSettlementDays(settlDays_)
->>>>>>> 68129364
             .withDiscountingTermStructure(discountRelinkableHandle_)
             .withFixedLegDayCount(fixedDayCount_)
             .withFixedLegTenor(Period(fixedFrequency_))
