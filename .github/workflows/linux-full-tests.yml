name: Linux build with full test matrix
on: workflow_dispatch
jobs:
  build:
    runs-on: ubuntu-latest
    strategy:
      fail-fast: false
      matrix:
        include:
          - name: "gcc 4.8 (Boost 1.48)"
            shortname: gcc4
            tag: trusty
            cc: gcc
            cxx: g++
          - name: "gcc 5.4 (Boost 1.66)"
            shortname: gcc5
            tag: xenial
            cc: gcc
            cxx: g++
          - name: "gcc 6.3 (Boost 1.66)"
            shortname: gcc6
            tag: zesty
            cc: gcc
            cxx: g++
          - name: "gcc 7.4 (Boost 1.72)"
            shortname: gcc7
            tag: bionic
            cc: gcc
            cxx: g++
          - name: "gcc 8.3 (Boost 1.72)"
            shortname: gcc8
            tag: cosmic
            cc: gcc
            cxx: g++
          - name: "gcc 9.3 (Boost 1.78)"
            shortname: gcc9
            tag: focal
            cc: gcc
            cxx: g++
          - name: "gcc 10.x"
            shortname: gcc10
            tag: hirsute
            cc: gcc
            cxx: g++
            gitsetup: true
          - name: "gcc 11.x"
            shortname: gcc11
            tag: impish
            cc: gcc
            cxx: g++
            gitsetup: true
          - name: "Clang 6 (Boost 1.72)"
            shortname: clang6
            tag: bionic
            cc: clang
            cxx: clang++
          - name: "Clang 7 (Boost 1.72)"
            shortname: clang7
            tag: cosmic
            cc: clang
            cxx: clang++
          - name: "Clang 8 (Boost 1.72)"
            shortname: clang8
            tag: disco
            cc: clang
            cxx: clang++
          - name: "Clang 9 (Boost 1.74)"
            shortname: clang9
            tag: eoan
            cc: clang
            cxx: clang++
          - name: "Clang 10 (Boost 1.78)"
            shortname: clang10
            tag: focal
            cc: clang
            cxx: clang++
          - name: "Clang 11 (Boost 1.78)"
            shortname: clang11
            tag: groovy
            cc: clang
            cxx: clang++
          - name: "Clang 12"
            shortname: clang12
            tag: hirsute
            cc: clang
            cxx: clang++
            gitsetup: true
          - name: "Clang 13"
            shortname: clang13
            tag: impish
            cc: clang
            cxx: clang++
            gitsetup: true
          - name: "Clang 14"
            shortname: clang14
            tag: jammy
            cc: clang
            cxx: clang++
            gitsetup: true
          - name: "C++11 mode"
            shortname: c++11
            tag: rolling
            cc: gcc
            cxx: g++
            cxxflags: "-std=c++11"
            gitsetup: true
          - name: "C++14 mode"
            shortname: c++14
            tag: rolling
            cc: gcc
            cxx: g++
            cxxflags: "-std=c++14"
            gitsetup: true
          - name: "C++17 mode"
            shortname: c++17
            tag: rolling
            cc: gcc
            cxx: g++
            cxxflags: "-std=c++17"
            gitsetup: true
          - name: "C++20 mode"
            shortname: c++20
            tag: rolling
            cc: gcc
            cxx: g++
            cxxflags: "-std=c++20"
            gitsetup: true
          - name: "Unity build enabled"
            shortname: unity
            tag: rolling
            cc: gcc
            cxx: g++
            configureflags: --enable-unity-build
            gitsetup: true
          - name: "Intraday calculations enabled"
            shortname: intraday
            tag: rolling
            cc: gcc
            cxx: g++
            configureflags: --enable-intraday
            gitsetup: true
          - name: "Indexed coupons enabled"
            shortname: indexed
            tag: rolling
            cc: gcc
            cxx: g++
            configureflags: --enable-indexed-coupons
            gitsetup: true
          - name: "C++11 classes enabled"
            shortname: stdclasses
            tag: rolling
            cc: gcc
            cxx: g++
            configureflags: --enable-std-classes
            gitsetup: true
          - name: "auto_ptr re-enabled"
            shortname: autoptr
            tag: rolling
            cc: gcc
            cxx: g++
            cxxflags: "-Wno-deprecated-declarations"
            configureflags: --disable-std-unique-ptr
<<<<<<< HEAD
=======
            gitsetup: true
          - name: "Disposable re-enabled"
            shortname: disposable
            tag: rolling
            cc: gcc
            cxx: g++
            configureflags: --enable-disposable
            gitsetup: true
>>>>>>> 372b2f4a
          - name: "Thread-safe observer enabled"
            shortname: threadsafe
            tag: rolling
            cc: gcc
            cxx: g++
            configureflags: --enable-thread-safe-observer-pattern
            gitsetup: true
          - name: "Thread-safe singleton init enabled"
            shortname: threadsafeinit
            tag: rolling
            cc: gcc
            cxx: g++
            configureflags: --enable-thread-safe-singleton-init
            gitsetup: true
          - name: "Sessions enabled"
            shortname: sessions
            tag: rolling
            cc: gcc
            cxx: g++
            configureflags: --enable-sessions
            gitsetup: true
          - name: "OpenMP enabled"
            shortname: openmp
            tag: rolling
            cc: gcc
            cxx: g++
            configureflags: --enable-openmp
            gitsetup: true
    container: ghcr.io/lballabio/quantlib-devenv:${{ matrix.tag }}
    steps:
    - name: Set up git permissions
      if: ${{ matrix.gitsetup }}
      run: |
        git config --global --add safe.directory $GITHUB_WORKSPACE
    - uses: actions/checkout@v3
    - name: Cache
      uses: actions/cache@v3
      with:
        path: ~/.ccache
        key: linux-build-${{ matrix.shortname }}-${{ github.ref }}-${{ github.head_ref }}-${{ hashFiles('**/*.hpp', '**/*.cpp') }}
        restore-keys: |
          linux-build-${{ matrix.shortname }}-${{ github.ref }}-${{ github.head_ref }}-
          linux-build-${{ matrix.shortname }}-${{ github.ref }}-
          linux-build-${{ matrix.shortname }}-refs/heads/master-
          linux-build-${{ matrix.shortname }}-
    - name: Compiler version
      run: |
        ${{ matrix.cc }} --version
    - name: Build
      run: |
        ./autogen.sh
        ./configure --disable-static ${{ matrix.configureflags }} CC="ccache ${{ matrix.cc }}" CXX="ccache ${{ matrix.cxx }}" CXXFLAGS="-O2 -g0 -Wall -Wno-unknown-pragmas -Werror ${{ matrix.cxxflags }}"
        make -j 2
    - name: Run tests
      run: |
        ./test-suite/quantlib-test-suite --log_level=message
    - name: Run examples
      run: |
        make check-examples
    - name: Check global header
      run: |
        echo "#include <ql/quantlib.hpp>" > test1.cpp && echo "int main() { return 0; }" >> test1.cpp
        echo "#include <ql/quantlib.hpp>" > test2.cpp
        if test ${{ matrix.shortname }} = sessions ; then
            echo "namespace QuantLib { ThreadKey sessionId() { return 0; } }" >> test2.cpp
        fi
        make install
        ${{ matrix.cxx }} -O2 -g0 -Wall -Wno-unknown-pragmas -Werror ${{ matrix.cxxflags }} `quantlib-config --cflags` test1.cpp test2.cpp `quantlib-config --libs`<|MERGE_RESOLUTION|>--- conflicted
+++ resolved
@@ -160,17 +160,7 @@
             cxx: g++
             cxxflags: "-Wno-deprecated-declarations"
             configureflags: --disable-std-unique-ptr
-<<<<<<< HEAD
-=======
-            gitsetup: true
-          - name: "Disposable re-enabled"
-            shortname: disposable
-            tag: rolling
-            cc: gcc
-            cxx: g++
-            configureflags: --enable-disposable
-            gitsetup: true
->>>>>>> 372b2f4a
+            gitsetup: true
           - name: "Thread-safe observer enabled"
             shortname: threadsafe
             tag: rolling
