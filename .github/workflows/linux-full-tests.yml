name: Linux build with full test matrix
on: workflow_dispatch
jobs:
  build:
    runs-on: ubuntu-latest
    strategy:
      fail-fast: false
      matrix:
        include:
          - name: "gcc 5.4 (Boost 1.66)"
            shortname: gcc5
            tag: xenial
            cc: gcc
            cxx: g++
          - name: "gcc 6.3 (Boost 1.66)"
            shortname: gcc6
            tag: zesty
            cc: gcc
            cxx: g++
          - name: "gcc 7.4 (Boost 1.72)"
            shortname: gcc7
            tag: bionic
            cc: gcc
            cxx: g++
          - name: "gcc 8.3 (Boost 1.72)"
            shortname: gcc8
            tag: cosmic
            cc: gcc
            cxx: g++
          - name: "gcc 9.3 (Boost 1.78)"
            shortname: gcc9
            tag: focal
            cc: gcc
            cxx: g++
          - name: "gcc 10.3 (Boost 1.79)"
            shortname: gcc10
            tag: hirsute
            cc: gcc
            cxx: g++
          - name: "gcc 11.x"
            shortname: gcc11
            tag: jammy
            cc: gcc
            cxx: g++
          - name: "Clang 6 (Boost 1.72)"
            shortname: clang6
            tag: bionic
            cc: clang
            cxx: clang++
          - name: "Clang 7 (Boost 1.72)"
            shortname: clang7
            tag: cosmic
            cc: clang
            cxx: clang++
          - name: "Clang 8 (Boost 1.72)"
            shortname: clang8
            tag: disco
            cc: clang
            cxx: clang++
          - name: "Clang 9 (Boost 1.74)"
            shortname: clang9
            tag: eoan
            cc: clang
            cxx: clang++
          - name: "Clang 10 (Boost 1.78)"
            shortname: clang10
            tag: focal
            cc: clang
            cxx: clang++
          - name: "Clang 11 (Boost 1.78)"
            shortname: clang11
            tag: groovy
            cc: clang
            cxx: clang++
          - name: "Clang 12 (Boost 1.79)"
            shortname: clang12
            tag: hirsute
            cc: clang
            cxx: clang++
          - name: "Clang 13 (Boost 1.79)"
            shortname: clang13
            tag: impish
            cc: clang
            cxx: clang++
          - name: "Clang 14"
            shortname: clang14
            tag: jammy
            cc: clang
            cxx: clang++
<<<<<<< HEAD
=======
          - name: "C++11 mode"
            shortname: c++11
            tag: rolling
            cc: gcc
            cxx: g++
            cxxflags: "-std=c++11 -Wno-cpp"
>>>>>>> 9edea7a6
          - name: "C++14 mode"
            shortname: c++14
            tag: rolling
            cc: gcc
            cxx: g++
            cxxflags: "-std=c++14"
          - name: "C++17 mode"
            shortname: c++17
            tag: rolling
            cc: gcc
            cxx: g++
            cxxflags: "-std=c++17"
          - name: "C++20 mode"
            shortname: c++20
            tag: rolling
            cc: gcc
            cxx: g++
            cxxflags: "-std=c++20"
          - name: "Unity build enabled"
            shortname: unity
            tag: rolling
            cc: gcc
            cxx: g++
            configureflags: --enable-unity-build
          - name: "Intraday calculations enabled"
            shortname: intraday
            tag: rolling
            cc: gcc
            cxx: g++
            configureflags: --enable-intraday
          - name: "Indexed coupons enabled"
            shortname: indexed
            tag: rolling
            cc: gcc
            cxx: g++
            configureflags: --enable-indexed-coupons
          - name: "Standard Library classes enabled"
            shortname: stdclasses
            tag: rolling
            cc: gcc
            cxx: g++
            configureflags: --enable-std-classes
          - name: "Thread-safe observer enabled"
            shortname: threadsafe
            tag: rolling
            cc: gcc
            cxx: g++
            configureflags: --enable-thread-safe-observer-pattern
          - name: "Thread-safe singleton init enabled"
            shortname: threadsafeinit
            tag: rolling
            cc: gcc
            cxx: g++
            configureflags: --enable-thread-safe-singleton-init
          - name: "Sessions enabled"
            shortname: sessions
            tag: rolling
            cc: gcc
            cxx: g++
            configureflags: --enable-sessions
          - name: "OpenMP enabled"
            shortname: openmp
            tag: rolling
            cc: gcc
            cxx: g++
            configureflags: --enable-openmp
          - name: "Null as function template"
            shortname: nullfunctions
            tag: rolling
            cc: gcc
            cxx: g++
            configureflags: --enable-null-as-functions
    container: ghcr.io/lballabio/quantlib-devenv:${{ matrix.tag }}
    steps:
    - uses: actions/checkout@v3
    - name: Cache
      uses: actions/cache@v3
      with:
        path: ~/.ccache
        key: linux-build-${{ matrix.shortname }}-${{ github.ref }}-${{ github.head_ref }}-${{ hashFiles('**/*.hpp', '**/*.cpp') }}
        restore-keys: |
          linux-build-${{ matrix.shortname }}-${{ github.ref }}-${{ github.head_ref }}-
          linux-build-${{ matrix.shortname }}-${{ github.ref }}-
          linux-build-${{ matrix.shortname }}-refs/heads/master-
          linux-build-${{ matrix.shortname }}-
    - name: Compiler version
      run: |
        ${{ matrix.cc }} --version
    - name: Build
      run: |
        ./autogen.sh
        ./configure --disable-static ${{ matrix.configureflags }} CC="ccache ${{ matrix.cc }}" CXX="ccache ${{ matrix.cxx }}" CXXFLAGS="-O2 -g0 -Wall -Wno-unknown-pragmas -Werror ${{ matrix.cxxflags }}"
        make -j 2
    - name: Run tests
      run: |
        ./test-suite/quantlib-test-suite --log_level=message
    - name: Run examples
      run: |
        make check-examples
    - name: Check global header
      run: |
        echo "#include <ql/quantlib.hpp>" > test1.cpp && echo "int main() { return 0; }" >> test1.cpp
        echo "#include <ql/quantlib.hpp>" > test2.cpp
        if test ${{ matrix.shortname }} = sessions ; then
            echo "namespace QuantLib { ThreadKey sessionId() { return 0; } }" >> test2.cpp
        fi
        make install
        ${{ matrix.cxx }} -O2 -g0 -Wall -Wno-unknown-pragmas -Werror ${{ matrix.cxxflags }} `quantlib-config --cflags` test1.cpp test2.cpp `quantlib-config --libs`<|MERGE_RESOLUTION|>--- conflicted
+++ resolved
@@ -87,15 +87,6 @@
             tag: jammy
             cc: clang
             cxx: clang++
-<<<<<<< HEAD
-=======
-          - name: "C++11 mode"
-            shortname: c++11
-            tag: rolling
-            cc: gcc
-            cxx: g++
-            cxxflags: "-std=c++11 -Wno-cpp"
->>>>>>> 9edea7a6
           - name: "C++14 mode"
             shortname: c++14
             tag: rolling
