name: Linux build
on: [push, pull_request]
jobs:
  build:
    runs-on: ubuntu-latest
    strategy:
      fail-fast: false
      matrix:
        include:
          - name: "gcc 4.8 (Boost 1.48)"
            shortname: gcc4
            tag: trusty
            cc: gcc
            cxx: g++
          - name: "gcc 5.4 (Boost 1.66)"
            shortname: gcc5
            tag: xenial
            cc: gcc
            cxx: g++
          - name: "gcc 6.3 (Boost 1.66)"
            shortname: gcc6
            tag: zesty
            cc: gcc
            cxx: g++
          - name: "gcc 7.4 (Boost 1.72)"
            shortname: gcc7
            tag: bionic
            cc: gcc
            cxx: g++
          - name: "gcc 8.3 (Boost 1.72)"
            shortname: gcc8
            tag: cosmic
            cc: gcc
            cxx: g++
          - name: "gcc 9.3 (Boost 1.78)"
            shortname: gcc9
            tag: focal
            cc: gcc
            cxx: g++
          - name: "gcc 10.x"
            shortname: gcc10
            tag: hirsute
            cc: gcc
            cxx: g++
            gitsetup: true
          - name: "gcc 11.x"
            shortname: gcc11
            tag: impish
            cc: gcc
            cxx: g++
            tests: true
            gitsetup: true
          - name: "Clang 6 (Boost 1.72)"
            shortname: clang6
            tag: bionic
            cc: clang
            cxx: clang++
          - name: "Clang 7 (Boost 1.72)"
            shortname: clang7
            tag: cosmic
            cc: clang
            cxx: clang++
          - name: "Clang 8 (Boost 1.72)"
            shortname: clang8
            tag: disco
            cc: clang
            cxx: clang++
          - name: "Clang 9 (Boost 1.74)"
            shortname: clang9
            tag: eoan
            cc: clang
            cxx: clang++
          - name: "Clang 10 (Boost 1.78)"
            shortname: clang10
            tag: focal
            cc: clang
            cxx: clang++
          - name: "Clang 11 (Boost 1.78)"
            shortname: clang11
            tag: groovy
            cc: clang
            cxx: clang++
          - name: "Clang 12"
            shortname: clang12
            tag: hirsute
            cc: clang
            cxx: clang++
            gitsetup: true
          - name: "Clang 13"
            shortname: clang13
            tag: impish
            cc: clang
            cxx: clang++
            gitsetup: true
          - name: "Clang 14"
            shortname: clang14
            tag: jammy
            cc: clang
            cxx: clang++
            tests: true
            gitsetup: true
          - name: "C++11 mode"
            shortname: c++11
            tag: rolling
            cc: gcc
            cxx: g++
            cxxflags: "-std=c++11"
            gitsetup: true
          - name: "C++14 mode"
            shortname: c++14
            tag: rolling
            cc: gcc
            cxx: g++
            cxxflags: "-std=c++14"
            gitsetup: true
          - name: "C++17 mode"
            shortname: c++17
            tag: rolling
            cc: gcc
            cxx: g++
            cxxflags: "-std=c++17"
            gitsetup: true
          - name: "C++20 mode"
            shortname: c++20
            tag: rolling
            cc: gcc
            cxx: g++
            cxxflags: "-std=c++20"
            gitsetup: true
          - name: "Unity build enabled"
            shortname: unity
            tag: rolling
            cc: gcc
            cxx: g++
            configureflags: --enable-unity-build
            gitsetup: true
          - name: "Intraday calculations enabled"
            shortname: intraday
            tag: rolling
            cc: gcc
            cxx: g++
            configureflags: --enable-intraday
            tests: true
            gitsetup: true
          - name: "Indexed coupons enabled"
            shortname: indexed
            tag: rolling
            cc: gcc
            cxx: g++
            configureflags: --enable-indexed-coupons
            tests: true
            gitsetup: true
          - name: "C++11 classes enabled"
            shortname: stdclasses
            tag: rolling
            cc: gcc
            cxx: g++
            configureflags: --enable-std-classes
            tests: true
            gitsetup: true
          - name: "auto_ptr re-enabled"
            shortname: autoptr
            tag: rolling
            cc: gcc
            cxx: g++
            cxxflags: "-Wno-deprecated-declarations"
            configureflags: --disable-std-unique-ptr
            tests: true
<<<<<<< HEAD
=======
            gitsetup: true
          - name: "Disposable re-enabled"
            shortname: disposable
            tag: rolling
            cc: gcc
            cxx: g++
            configureflags: --enable-disposable
            tests: true
            gitsetup: true
>>>>>>> 372b2f4a
          - name: "Thread-safe observer enabled"
            shortname: threadsafe
            tag: rolling
            cc: gcc
            cxx: g++
            configureflags: --enable-thread-safe-observer-pattern
            tests: true
            gitsetup: true
          - name: "Thread-safe singleton init enabled"
            shortname: threadsafeinit
            tag: rolling
            cc: gcc
            cxx: g++
            configureflags: --enable-thread-safe-singleton-init
            tests: true
            gitsetup: true
          - name: "Sessions enabled"
            shortname: sessions
            tag: rolling
            cc: gcc
            cxx: g++
            configureflags: --enable-sessions
            tests: true
            gitsetup: true
          - name: "OpenMP enabled"
            shortname: openmp
            tag: rolling
            cc: gcc
            cxx: g++
            configureflags: --enable-openmp
            tests: true
            gitsetup: true
          - name: "Parallel unit-test runner"
            shortname: paralleltests
            tag: rolling
            cc: gcc
            cxx: g++
            configureflags: --enable-parallel-unit-test-runner
            moreflags: -lrt
            gitsetup: true
    container: ghcr.io/lballabio/quantlib-devenv:${{ matrix.tag }}
    steps:
    - name: Set up git permissions
      if: ${{ matrix.gitsetup }}
      run: |
        git config --global --add safe.directory $GITHUB_WORKSPACE
    - uses: actions/checkout@v3
    - name: Cache
      uses: actions/cache@v3
      with:
        path: ~/.ccache
        key: linux-build-${{ matrix.shortname }}-${{ github.ref }}-${{ github.head_ref }}-${{ hashFiles('**/*.hpp', '**/*.cpp') }}
        restore-keys: |
          linux-build-${{ matrix.shortname }}-${{ github.ref }}-${{ github.head_ref }}-
          linux-build-${{ matrix.shortname }}-${{ github.ref }}-
          linux-build-${{ matrix.shortname }}-refs/heads/master-
          linux-build-${{ matrix.shortname }}-
    - name: Compiler version
      run: |
        ${{ matrix.cc }} --version
    - name: Build
      run: |
        ./autogen.sh
        ./configure --disable-static ${{ matrix.configureflags }} CC="ccache ${{ matrix.cc }}" CXX="ccache ${{ matrix.cxx }}" CXXFLAGS="-O2 -g0 -Wall -Wno-unknown-pragmas -Werror ${{ matrix.cxxflags }}"
        make -j 2
    - name: Run tests
      if: ${{ matrix.tests }}
      run: |
        ./test-suite/quantlib-test-suite --log_level=message
    - name: Run examples
      if: ${{ matrix.tests }}
      run: |
        make check-examples
    - name: Check global header
      if: ${{ matrix.tests }}
      run: |
        echo "#include <ql/quantlib.hpp>" > test1.cpp && echo "int main() { return 0; }" >> test1.cpp
        echo "#include <ql/quantlib.hpp>" > test2.cpp
        if test ${{ matrix.shortname }} = sessions ; then
            echo "namespace QuantLib { ThreadKey sessionId() { return 0; } }" >> test2.cpp
        fi
        make install
        ${{ matrix.cxx }} -O2 -g0 -Wall -Wno-unknown-pragmas -Werror ${{ matrix.cxxflags }} `quantlib-config --cflags` test1.cpp test2.cpp `quantlib-config --libs` ${{ matrix.moreflags }}<|MERGE_RESOLUTION|>--- conflicted
+++ resolved
@@ -166,18 +166,7 @@
             cxxflags: "-Wno-deprecated-declarations"
             configureflags: --disable-std-unique-ptr
             tests: true
-<<<<<<< HEAD
-=======
-            gitsetup: true
-          - name: "Disposable re-enabled"
-            shortname: disposable
-            tag: rolling
-            cc: gcc
-            cxx: g++
-            configureflags: --enable-disposable
-            tests: true
-            gitsetup: true
->>>>>>> 372b2f4a
+            gitsetup: true
           - name: "Thread-safe observer enabled"
             shortname: threadsafe
             tag: rolling
