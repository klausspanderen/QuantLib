/* -*- mode: c++; tab-width: 4; indent-tabs-mode: nil; c-basic-offset: 4 -*- */

/*
  Copyright (C) 2014, 2015 Johannes Göttker-Schnetmann
  Copyright (C) 2014, 2015 Klaus Spanderen

 This file is part of QuantLib, a free-software/open-source library
 for financial quantitative analysts and developers - http://quantlib.org/

 QuantLib is free software: you can redistribute it and/or modify it
 under the terms of the QuantLib license.  You should have received a
 copy of the license along with this program; if not, please email
 <quantlib-dev@lists.sf.net>. The license is also available online at
 <http://quantlib.org/license.shtml>.

 This program is distributed in the hope that it will be useful, but WITHOUT
 ANY WARRANTY; without even the implied warranty of MERCHANTABILITY or FITNESS
 FOR A PARTICULAR PURPOSE.  See the license for more details.
*/

#include "hestonslvmodel.hpp"
#include "utilities.hpp"

#include <iomanip>

#include <ql/quotes/simplequote.hpp>
#include <ql/time/calendars/target.hpp>
#include <ql/time/daycounters/actualactual.hpp>
#include <ql/math/functional.hpp>
#include <ql/math/solvers1d/brent.hpp>
#include <ql/instruments/barrieroption.hpp>
#include <ql/instruments/forwardvanillaoption.hpp>
#include <ql/instruments/impliedvolatility.hpp>
#include <ql/math/distributions/gammadistribution.hpp>
#include <ql/math/distributions/normaldistribution.hpp>
#include <ql/math/interpolations/bicubicsplineinterpolation.hpp>
#include <ql/math/interpolations/bilinearinterpolation.hpp>
#include <ql/math/integrals/gausslobattointegral.hpp>
#include <ql/math/integrals/discreteintegrals.hpp>
#include <ql/math/randomnumbers/rngtraits.hpp>
#include <ql/math/randomnumbers/sobolbrownianbridgersg.hpp>
#include <ql/math/optimization/levenbergmarquardt.hpp>
#include <ql/models/equity/hestonmodel.hpp>
#include <ql/models/equity/hestonmodelhelper.hpp>
#include <ql/processes/hestonprocess.hpp>
#include <ql/termstructures/yield/zerocurve.hpp>
#include <ql/termstructures/volatility/equityfx/blackvariancesurface.hpp>
#include <ql/termstructures/volatility/equityfx/noexceptlocalvolsurface.hpp>
#include <ql/termstructures/volatility/equityfx/fixedlocalvolsurface.hpp>
#include <ql/termstructures/volatility/equityfx/gridmodellocalvolsurface.hpp>
#include <ql/termstructures/volatility/equityfx/localconstantvol.hpp>
#include <ql/termstructures/volatility/equityfx/localvolsurface.hpp>
#include <ql/termstructures/volatility/equityfx/hestonblackvolsurface.hpp>
#include <ql/pricingengines/vanilla/analytichestonengine.hpp>
#include <ql/pricingengines/vanilla/analyticeuropeanengine.hpp>
#include <ql/pricingengines/vanilla/fdhestonvanillaengine.hpp>
#include <ql/pricingengines/barrier/fdhestonbarrierengine.hpp>
#include <ql/pricingengines/barrier/fdblackscholesbarrierengine.hpp>
#include <ql/pricingengines/vanilla/fdblackscholesvanillaengine.hpp>
#include <ql/pricingengines/vanilla/mceuropeanhestonengine.hpp>
#include <ql/pricingengines/forward/forwardengine.hpp>
#include <ql/methods/finitedifferences/meshers/fdmmesher.hpp>
#include <ql/methods/finitedifferences/meshers/fdmmeshercomposite.hpp>
#include <ql/methods/finitedifferences/meshers/fdmblackscholesmesher.hpp>
#include <ql/methods/finitedifferences/meshers/predefined1dmesher.hpp>
#include <ql/methods/finitedifferences/meshers/uniform1dmesher.hpp>
#include <ql/methods/finitedifferences/meshers/concentrating1dmesher.hpp>
#include <ql/methods/finitedifferences/schemes/douglasscheme.hpp>
#include <ql/methods/finitedifferences/schemes/hundsdorferscheme.hpp>
#include <ql/methods/finitedifferences/schemes/craigsneydscheme.hpp>
#include <ql/methods/finitedifferences/schemes/modifiedcraigsneydscheme.hpp>
#include <ql/methods/finitedifferences/solvers/fdmbackwardsolver.hpp>
#include <ql/methods/finitedifferences/utilities/fdmmesherintegral.hpp>
#include <ql/methods/finitedifferences/operators/fdmlinearoplayout.hpp>
#include <ql/methods/finitedifferences/operators/fdmlocalvolfwdop.hpp>
#include <ql/models/marketmodels/browniangenerators/mtbrowniangenerator.hpp>
#include <ql/models/marketmodels/browniangenerators/sobolbrowniangenerator.hpp>
#include <ql/experimental/models/hestonslvfdmmodel.hpp>
#include <ql/experimental/models/hestonslvmcmodel.hpp>
#include <ql/experimental/finitedifferences/fdmhestonfwdop.hpp>
#include <ql/experimental/finitedifferences/fdmsquarerootfwdop.hpp>
#include <ql/experimental/finitedifferences/fdmblackscholesfwdop.hpp>
#include <ql/experimental/finitedifferences/fdmhestongreensfct.hpp>
#include <ql/methods/finitedifferences/utilities/localvolrndcalculator.hpp>
#include <ql/methods/finitedifferences/utilities/squarerootprocessrndcalculator.hpp>
#include <ql/experimental/finitedifferences/fdhestondoublebarrierengine.hpp>
#include <ql/experimental/exoticoptions/analyticpdfhestonengine.hpp>
#include <ql/experimental/processes/hestonslvprocess.hpp>
#include <ql/experimental/barrieroption/doublebarrieroption.hpp>
#include <ql/experimental/barrieroption/analyticdoublebarrierbinaryengine.hpp>
#include <ql/functional.hpp>

#include <boost/assign/std/vector.hpp>
#include <boost/math/special_functions/gamma.hpp>

#if defined(__GNUC__) && (((__GNUC__ == 4) && (__GNUC_MINOR__ >= 8)) || (__GNUC__ > 4))
#pragma GCC diagnostic push
#pragma GCC diagnostic ignored "-Wunused-local-typedefs"
#endif
#include <boost/multi_array.hpp>
#if defined(__GNUC__) && (((__GNUC__ == 4) && (__GNUC_MINOR__ >= 8)) || (__GNUC__ > 4))
#pragma GCC diagnostic pop
#endif

using namespace QuantLib;
using namespace boost::assign;
using boost::unit_test_framework::test_suite;

namespace {
    Real fokkerPlanckPrice1D(const ext::shared_ptr<FdmMesher>& mesher,
                             const ext::shared_ptr<FdmLinearOpComposite>& op,
                             const ext::shared_ptr<StrikedTypePayoff>& payoff,
                             Real x0, Time maturity, Size tGrid) {

        const Array x = mesher->locations(0);
        Array p(x.size(), 0.0);

        QL_REQUIRE(x.size() > 3 && x[1] <= x0 && x[x.size()-2] >= x0,
                   "insufficient mesher");

        const Array::const_iterator upperb
            = std::upper_bound(x.begin(), x.end(), x0);
        const Array::const_iterator lowerb = upperb-1;

        if (close_enough(*upperb, x0)) {
            const Size idx = std::distance(x.begin(), upperb);
            const Real dx = (x[idx+1]-x[idx-1])/2.0;
            p[idx] = 1.0/dx;
        }
        else if (close_enough(*lowerb, x0)) {
            const Size idx = std::distance(x.begin(), lowerb);
            const Real dx = (x[idx+1]-x[idx-1])/2.0;
            p[idx] = 1.0/dx;
        } else {
            const Real dx = *upperb - *lowerb;
            const Real lowerP = (*upperb - x0)/dx;
            const Real upperP = (x0 - *lowerb)/dx;

            const Size lowerIdx = std::distance(x.begin(), lowerb);
            const Size upperIdx = std::distance(x.begin(), upperb);

            const Real lowerDx = (x[lowerIdx+1]-x[lowerIdx-1])/2.0;
            const Real upperDx = (x[upperIdx+1]-x[upperIdx-1])/2.0;

            p[lowerIdx] = lowerP/lowerDx;
            p[upperIdx] = upperP/upperDx;
        }

        DouglasScheme evolver(FdmSchemeDesc::Douglas().theta, op);
        const Time dt = maturity/tGrid;
        evolver.setStep(dt);

        for (Time t=dt; t <= maturity+20*QL_EPSILON; t+=dt) {
            evolver.step(p, t);
        }

        Array payoffTimesDensity(x.size());
        for (Size i=0; i < x.size(); ++i) {
            payoffTimesDensity[i] = (*payoff)(std::exp(x[i]))*p[i];
        }

        CubicNaturalSpline f(x.begin(), x.end(), payoffTimesDensity.begin());
        f.enableExtrapolation();
        return GaussLobattoIntegral(1000, 1e-6)(f, x.front(), x.back());
    }
}

void HestonSLVModelTest::testBlackScholesFokkerPlanckFwdEquation() {
    BOOST_TEST_MESSAGE("Testing Fokker-Planck forward equation for BS process...");

    SavedSettings backup;

    const DayCounter dc = ActualActual();
    const Date todaysDate = Date(28, Dec, 2012);
    Settings::instance().evaluationDate() = todaysDate;

    const Date maturityDate = todaysDate + Period(2, Years);
    const Time maturity = dc.yearFraction(todaysDate, maturityDate);

    const Real s0 = 100;
    const Real x0 = std::log(s0);
    const Rate r = 0.035;
    const Rate q = 0.01;
    const Volatility v = 0.35;

    const Size xGrid = 2*100+1;
    const Size tGrid = 400;

    const Handle<Quote> spot(ext::make_shared<SimpleQuote>(s0));
    const Handle<YieldTermStructure> qTS(flatRate(q, dc));
    const Handle<YieldTermStructure> rTS(flatRate(r, dc));
    const Handle<BlackVolTermStructure> vTS(flatVol(v, dc));

    const ext::shared_ptr<GeneralizedBlackScholesProcess> process(
		ext::make_shared<GeneralizedBlackScholesProcess>(spot, qTS, rTS, vTS));

    const ext::shared_ptr<PricingEngine> engine(
		ext::make_shared<AnalyticEuropeanEngine>(process));

    const ext::shared_ptr<FdmMesher> uniformMesher(
		ext::make_shared<FdmMesherComposite>(
			ext::make_shared<FdmBlackScholesMesher>(xGrid, process, maturity, s0)));

    const ext::shared_ptr<FdmLinearOpComposite> uniformBSFwdOp(
		ext::make_shared<FdmBlackScholesFwdOp>(uniformMesher, process, s0, false));

    const ext::shared_ptr<FdmMesher> concentratedMesher(
		ext::make_shared<FdmMesherComposite>(
			ext::make_shared<FdmBlackScholesMesher>(xGrid, process, maturity, s0,
                                      Null<Real>(), Null<Real>(), 0.0001, 1.5,
                                      std::pair<Real, Real>(s0, 0.1))));

    const ext::shared_ptr<FdmLinearOpComposite> concentratedBSFwdOp(
		ext::make_shared<FdmBlackScholesFwdOp>(concentratedMesher, process, s0, false));

    const ext::shared_ptr<FdmMesher> shiftedMesher(
		ext::make_shared<FdmMesherComposite>(
			ext::make_shared<FdmBlackScholesMesher>(xGrid, process, maturity, s0,
                                      Null<Real>(), Null<Real>(), 0.0001, 1.5,
                                      std::pair<Real, Real>(s0*1.1, 0.2))));

    const ext::shared_ptr<FdmLinearOpComposite> shiftedBSFwdOp(
		ext::make_shared<FdmBlackScholesFwdOp>(shiftedMesher, process, s0, false));

    const ext::shared_ptr<Exercise> exercise(
		ext::make_shared<EuropeanExercise>(maturityDate));
    const Real strikes[] = { 50, 80, 100, 130, 150 };

    for (Size i=0; i < LENGTH(strikes); ++i) {
        const ext::shared_ptr<StrikedTypePayoff> payoff(
			ext::make_shared<PlainVanillaPayoff>(Option::Call, strikes[i]));

        VanillaOption option(payoff, exercise);
        option.setPricingEngine(engine);

        const Real expected = option.NPV()/rTS->discount(maturityDate);
        const Real calcUniform
            = fokkerPlanckPrice1D(uniformMesher, uniformBSFwdOp,
                                  payoff, x0, maturity, tGrid);
        const Real calcConcentrated
            = fokkerPlanckPrice1D(concentratedMesher, concentratedBSFwdOp,
                                  payoff, x0, maturity, tGrid);
        const Real calcShifted
            = fokkerPlanckPrice1D(shiftedMesher, shiftedBSFwdOp,
                                  payoff, x0, maturity, tGrid);
        const Real tol = 0.02;

        if (std::fabs(expected - calcUniform) > tol) {
            BOOST_FAIL("failed to reproduce european option price "
                       << "with an uniform mesher"
                       << "\n   strike:     " << strikes[i]
                       << std::fixed << std::setprecision(8)
                       << "\n   calculated: " << calcUniform
                       << "\n   expected:   " << expected
                       << "\n   tolerance:  " << tol);
        }
        if (std::fabs(expected - calcConcentrated) > tol) {
            BOOST_FAIL("failed to reproduce european option price "
                       << "with a concentrated mesher"
                       << "\n   strike:     " << strikes[i]
                       << std::fixed << std::setprecision(8)
                       << "\n   calculated: " << calcConcentrated
                       << "\n   expected:   " << expected
                       << "\n   tolerance:  " << tol);
        }
        if (std::fabs(expected - calcShifted) > tol) {
            BOOST_FAIL("failed to reproduce european option price "
                       << "with a shifted mesher"
                       << "\n   strike:     " << strikes[i]
                       << std::fixed << std::setprecision(8)
                       << "\n   calculated: " << calcShifted
                       << "\n   expected:   " << expected
                       << "\n   tolerance:  " << tol);
        }
    }
}


namespace {
    Real stationaryLogProbabilityFct(Real kappa, Real theta,
                                   Real sigma, Real z) {
        const Real alpha = 2*kappa*theta/(sigma*sigma);
        const Real beta = alpha/theta;

        return std::pow(beta, alpha)*std::exp(z*alpha)
                *std::exp(-beta*std::exp(z)-GammaFunction().logValue(alpha));
    }
}

void HestonSLVModelTest::testSquareRootZeroFlowBC() {
    BOOST_TEST_MESSAGE("Testing zero-flow BC for the square root process...");

    SavedSettings backup;

    const Real kappa = 1.0;
    const Real theta = 0.4;
    const Real sigma = 0.8;
    const Real v_0   = 0.1;
    const Time t     = 1.0;

    const Real vmin = 0.0005;
    const Real h    = 0.0001;

    const Real expected[5][5]
        = {{ 0.000548, -0.000245, -0.005657, -0.001167, -0.000024},
           {-0.000595, -0.000701, -0.003296, -0.000883, -0.000691},
           {-0.001277, -0.001320, -0.003128, -0.001399, -0.001318},
           {-0.001979, -0.002002, -0.003425, -0.002047, -0.002001},
           {-0.002715, -0.002730, -0.003920, -0.002760, -0.002730} };

    for (Size i=0; i < 5; ++i) {
        const Real v = vmin + i*0.001;
        const Real vm2 = v - 2*h;
        const Real vm1 = v - h;
        const Real v0  = v;
        const Real v1  = v + h;
        const Real v2  = v + 2*h;

        const SquareRootProcessRNDCalculator rndCalculator(
            v_0, kappa, theta, sigma);

        const Real pm2 = rndCalculator.pdf(vm2, t);
        const Real pm1 = rndCalculator.pdf(vm1, t);
        const Real p0  = rndCalculator.pdf(v0 , t);
        const Real p1  = rndCalculator.pdf(v1 , t);
        const Real p2  = rndCalculator.pdf(v2 , t);

        // test derivatives
        const Real flowSym2Order = sigma*sigma*v0/(4*h)*(p1-pm1)
                                + (kappa*(v0-theta)+sigma*sigma/2)*p0;

        const Real flowSym4Order
            = sigma*sigma*v0/(24*h)*(-p2 + 8*p1 - 8*pm1 + pm2)
              + (kappa*(v0-theta)+sigma*sigma/2)*p0;

        const Real fwd1Order = sigma*sigma*v0/(2*h)*(p1-p0)
                                + (kappa*(v0-theta)+sigma*sigma/2)*p0;

        const Real fwd2Order = sigma*sigma*v0/(4*h)*(4*p1-3*p0-p2)
                                + (kappa*(v0-theta)+sigma*sigma/2)*p0;

        const Real fwd3Order
            = sigma*sigma*v0/(12*h)*(-p2 + 6*p1 - 3*p0 - 2*pm1)
                                + (kappa*(v0-theta)+sigma*sigma/2)*p0;

        const Real tol = 0.000002;
        if (   std::fabs(expected[i][0] - flowSym2Order) > tol
            || std::fabs(expected[i][1] - flowSym4Order) > tol
            || std::fabs(expected[i][2] - fwd1Order) > tol
            || std::fabs(expected[i][3] - fwd2Order) > tol
            || std::fabs(expected[i][4] - fwd3Order) > tol ) {
            BOOST_ERROR("failed to reproduce Zero Flow BC at"
                       << "\n   v:          " << v
                       << "\n   tolerance:  " << tol);
        }
    }
}


namespace {
    ext::shared_ptr<FdmMesher> createStationaryDistributionMesher(
        Real kappa, Real theta, Real sigma, Size vGrid) {

        const Real qMin = 0.01;
        const Real qMax = 0.99;
        const Real dq = (qMax-qMin)/(vGrid-1);

        const SquareRootProcessRNDCalculator rnd(theta, kappa, theta, sigma);
        std::vector<Real> v(vGrid);
        for (Size i=0; i < vGrid; ++i) {
            v[i] = rnd.stationary_invcdf(qMin + i*dq);
        }

        return ext::shared_ptr<FdmMesher>(
			ext::make_shared<FdmMesherComposite>(
				ext::make_shared<Predefined1dMesher>(v)));
    }
}


void HestonSLVModelTest::testTransformedZeroFlowBC() {
    BOOST_TEST_MESSAGE("Testing zero-flow BC for transformed "
                       "Fokker-Planck forward equation...");

    SavedSettings backup;

    const Real kappa = 1.0;
    const Real theta = 0.4;
    const Real sigma = 2.0;
    const Size vGrid = 100;

    const ext::shared_ptr<FdmMesher> mesher
        = createStationaryDistributionMesher(kappa, theta, sigma, vGrid);
    const Array v = mesher->locations(0);

    Array p(vGrid);
    const SquareRootProcessRNDCalculator rnd(theta, kappa, theta, sigma);
    for (Size i=0; i < v.size(); ++i)
        p[i] =  rnd.stationary_pdf(v[i]);


    const Real alpha = 1.0 - 2*kappa*theta/(sigma*sigma);
    const Array q = Pow(v, alpha)*p;

    for (Size i=0; i < vGrid/2; ++i) {
        const Real hm = v[i+1] - v[i];
        const Real hp = v[i+2] - v[i+1];

        const Real eta=1.0/(hm*(hm+hp)*hp);
        const Real a = -eta*(square<Real>()(hm+hp) - hm*hm);
        const Real b  = eta*square<Real>()(hm+hp);
        const Real c = -eta*hm*hm;

        const Real df = a*q[i] + b*q[i+1] + c*q[i+2];
        const Real flow = 0.5*sigma*sigma*v[i]*df + kappa*v[i]*q[i];

        const Real tol = 1e-6;
        if (std::fabs(flow) > tol) {
            BOOST_ERROR("failed to reproduce Zero Flow BC at"
                       << "\n v:          " << v
                       << "\n flow:       " << flow
                       << "\n tolerance:  " << tol);
        }
    }
}

namespace {
    class q_fct {
      public:
        q_fct(const Array& v, const Array& p, const Real alpha)
        : v_(v), q_(Pow(v, alpha)*p), alpha_(alpha),
          spline_(ext::make_shared<CubicNaturalSpline>(v_.begin(), v_.end(), q_.begin())) {
        }

        Real operator()(Real v) const {
            return (*spline_)(v, true)*std::pow(v, -alpha_);
        }
      private:
        const Array v_, q_;
        const Real alpha_;
        const ext::shared_ptr<CubicNaturalSpline> spline_;
    };
}

void HestonSLVModelTest::testSquareRootEvolveWithStationaryDensity() {
    BOOST_TEST_MESSAGE("Testing Fokker-Planck forward equation "
                       "for the square root process with stationary density...");

    // Documentation for this test case:
    // http://www.spanderen.de/2013/05/04/fokker-planck-equation-feller-constraint-and-boundary-conditions/
    SavedSettings backup;

    const Real kappa = 2.5;
    const Real theta = 0.2;
    const Size vGrid = 100;
    const Real eps = 1e-2;

    for (Real sigma = 0.2; sigma < 2.01; sigma+=0.1) {
        const Real alpha = (1.0 - 2*kappa*theta/(sigma*sigma));

        const SquareRootProcessRNDCalculator rnd(theta, kappa, theta, sigma);
        const Real vMin = rnd.stationary_invcdf(eps);
        const Real vMax = rnd.stationary_invcdf(1-eps);

        const ext::shared_ptr<FdmMesher> mesher(
			ext::make_shared<FdmMesherComposite>(
				ext::make_shared<Uniform1dMesher>(vMin, vMax, vGrid)));

        const Array v = mesher->locations(0);
        const FdmSquareRootFwdOp::TransformationType transform =
            (sigma < 0.75) ?
               FdmSquareRootFwdOp::Plain :
               FdmSquareRootFwdOp::Power;

        Array vq (v.size());
        Array vmq(v.size());
        for (Size i=0; i < v.size(); ++i) {
            vmq[i] = 1.0/(vq[i] = std::pow(v[i], alpha));
        }

        Array p(vGrid);
        for (Size i=0; i < v.size(); ++i) {
            p[i] =  rnd.stationary_pdf(v[i]);
            if (transform == FdmSquareRootFwdOp::Power)
                p[i] *= vq[i];
        }

        const ext::shared_ptr<FdmSquareRootFwdOp> op(
			ext::make_shared<FdmSquareRootFwdOp>(mesher, kappa, theta,
                                   sigma, 0, transform));

        const Size n = 100;
        const Time dt = 0.01;
        DouglasScheme evolver(0.5, op);
        evolver.setStep(dt);

        for (Size i=1; i <= n; ++i) {
            evolver.step(p, i*dt);
        }

        const Real expected = 1-2*eps;

        if (transform == FdmSquareRootFwdOp::Power)
            for (Size i=0; i < v.size(); ++i) {
                p[i] *= vmq[i];
            }

        const q_fct f(v, p, alpha);

        const Real calculated = GaussLobattoIntegral(1000000, 1e-6)(
                                        f, v.front(), v.back());

        const Real tol = 0.005;
        if (std::fabs(calculated-expected) > tol) {
            BOOST_ERROR("failed to reproduce stationary probability function"
                    << "\n    calculated: " << calculated
                    << "\n    expected:   " << expected
                    << "\n    tolerance:  " << tol);
        }
    }
}

void HestonSLVModelTest::testSquareRootLogEvolveWithStationaryDensity() {
    BOOST_TEST_MESSAGE("Testing Fokker-Planck forward equation "
                       "for the square root log process with stationary density...");

    // Documentation for this test case:
    // nowhere yet :)
    SavedSettings backup;

    const Real kappa = 2.5;
    const Real theta = 0.2;
    const Size vGrid = 1000;
    const Real eps = 1e-2;

    for (Real sigma = 0.2; sigma < 2.01; sigma+=0.1) {
        const Real lowerLimit = 0.001;
        // should not go to very large negative values, distributions flattens with sigma
        // causing numerical instabilities log/exp evaluations

        const SquareRootProcessRNDCalculator rnd(theta, kappa, theta, sigma);

        const Real vMin = std::max(lowerLimit, rnd.stationary_invcdf(eps));
        const Real lowEps = std::max(eps, rnd.stationary_cdf(lowerLimit));

        const Real expected = 1-eps-lowEps;
        const Real vMax = rnd.stationary_invcdf(1-eps);

        const ext::shared_ptr<FdmMesherComposite> mesher(
			ext::make_shared<FdmMesherComposite>(
				ext::make_shared<Uniform1dMesher>(std::log(vMin), std::log(vMax), vGrid)));

        const Array v = mesher->locations(0);

        Array p(vGrid);
        for (Size i=0; i < v.size(); ++i)
            p[i] =  stationaryLogProbabilityFct(kappa, theta, sigma, v[i]);

        const ext::shared_ptr<FdmSquareRootFwdOp> op(
			ext::make_shared<FdmSquareRootFwdOp>(mesher, kappa, theta,
                                   sigma, 0,
                                   FdmSquareRootFwdOp::Log));

        const Size n = 100;
        const Time dt = 0.01;
        FdmBoundaryConditionSet bcSet;
        DouglasScheme evolver(0.5, op);
        evolver.setStep(dt);

        for (Size i=1; i <= n; ++i) {
            evolver.step(p, i*dt);
        }

        const Real calculated
            = FdmMesherIntegral(mesher, DiscreteSimpsonIntegral()).integrate(p);

        const Real tol = 0.005;
        if (std::fabs(calculated-expected) > tol) {
            BOOST_ERROR("failed to reproduce stationary probability function for "
                    << "\n    sigma:      " << sigma
                    << "\n    calculated: " << calculated
                    << "\n    expected:   " << expected
                    << "\n    tolerance:  " << tol);
        }
    }
}

void HestonSLVModelTest::testSquareRootFokkerPlanckFwdEquation() {
    BOOST_TEST_MESSAGE("Testing Fokker-Planck forward equation "
                       "for the square root process with Dirac start...");

    SavedSettings backup;

    const Real kappa = 1.2;
    const Real theta = 0.4;
    const Real sigma = 0.7;
    const Real v0 = theta;
    const Real alpha = 1.0 - 2*kappa*theta/(sigma*sigma);

    const Time maturity = 1.0;

    const Size xGrid = 1001;
    const Size tGrid = 500;

    const Real vol = sigma*std::sqrt(theta/(2*kappa));
    const Real upperBound = theta+6*vol;
    const Real lowerBound = std::max(0.0002, theta-6*vol);

    const ext::shared_ptr<FdmMesher> mesher(
		ext::make_shared<FdmMesherComposite>(
			ext::make_shared<Uniform1dMesher>(lowerBound, upperBound, xGrid)));

    const Array x(mesher->locations(0));

    const ext::shared_ptr<FdmSquareRootFwdOp> op(
		ext::make_shared<FdmSquareRootFwdOp>(mesher, kappa, theta, sigma, 0)); //!

    const Time dt = maturity/tGrid;
    const Size n = 5;

    Array p(xGrid);
    SquareRootProcessRNDCalculator rndCalculator(v0, kappa, theta, sigma);
    for (Size i=0; i < p.size(); ++i) {
        p[i] = rndCalculator.pdf(x[i], n*dt);
    }
    Array q = Pow(x, alpha)*p;

    DouglasScheme evolver(0.5, op);
    evolver.setStep(dt);

    for (Time t=(n+1)*dt; t <= maturity+20*QL_EPSILON; t+=dt) {
        evolver.step(p, t);
        evolver.step(q, t);
    }

    const Real tol = 0.002;

    Array y(x.size());
    for (Size i=0; i < x.size(); ++i) {
        const Real expected = rndCalculator.pdf(x[i], maturity);

        const Real calculated = p[i];
        if (std::fabs(expected - calculated) > tol) {
            BOOST_FAIL("failed to reproduce pdf at"
                       << std::fixed << std::setprecision(5)
                       << "\n   x:          " << x[i]
                       << "\n   calculated: " << calculated
                       << "\n   expected:   " << expected
                       << "\n   tolerance:  " << tol);
        }
    }
}



namespace {
    Real fokkerPlanckPrice2D(const Array& p,
                       const ext::shared_ptr<FdmMesherComposite>& mesher) {

        std::vector<Real> x, y;
        const ext::shared_ptr<FdmLinearOpLayout> layout = mesher->layout();

        x.reserve(layout->dim()[0]);
        y.reserve(layout->dim()[1]);

        const FdmLinearOpIterator endIter = layout->end();
        for (FdmLinearOpIterator iter = layout->begin(); iter != endIter;
              ++iter) {
            if (iter.coordinates()[1] == 0u) {
                x.push_back(mesher->location(iter, 0));
            }
            if (iter.coordinates()[0] == 0u) {
                y.push_back(mesher->location(iter, 1));
            }
        }

        return FdmMesherIntegral(mesher,
                                 DiscreteSimpsonIntegral()).integrate(p);
    }

    Real hestonPxBoundary(
        Time maturity, Real eps,
        const ext::shared_ptr<HestonModel>& model) {

        using namespace ext::placeholders;

        const AnalyticPDFHestonEngine pdfEngine(model);
        const Real sInit = model->process()->s0()->value();
        const Real xMin = Brent().solve(
            ext::bind(std::minus<Real>(),
                ext::bind(&AnalyticPDFHestonEngine::cdf,
                            &pdfEngine, _1, maturity), eps),
                        sInit*1e-3, sInit, sInit*0.001, 1000*sInit);

        return xMin;
    }

    struct FokkerPlanckFwdTestCase {
        const Real s0, r, q, v0, kappa, theta, rho, sigma;
        const Size xGrid, vGrid, tGridPerYear, tMinGridPerYear;
        const Real avgEps, eps;
        const FdmSquareRootFwdOp::TransformationType trafoType;
        const FdmHestonGreensFct::Algorithm greensAlgorithm;
        const FdmSchemeDesc::FdmSchemeType schemeType;
    };

    void hestonFokkerPlanckFwdEquationTest(
        const FokkerPlanckFwdTestCase& testCase) {

        SavedSettings backup;

        const DayCounter dc = ActualActual();
        const Date todaysDate = Date(28, Dec, 2014);
        Settings::instance().evaluationDate() = todaysDate;

        std::vector<Period> maturities;
        maturities+=Period(1, Months),
                    Period(3, Months), Period(6, Months), Period(9, Months),
                    Period(1, Years), Period(2, Years), Period(3, Years);

        const Date maturityDate = todaysDate + maturities.back();
        const Time maturity = dc.yearFraction(todaysDate, maturityDate);

        const Real s0 = testCase.s0;
        const Real x0 = std::log(s0);
        const Rate r = testCase.r;
        const Rate q = testCase.q;

        const Real kappa = testCase.kappa;
        const Real theta = testCase.theta;
        const Real rho   = testCase.rho;
        const Real sigma = testCase.sigma;
        const Real v0    = testCase.v0;
        const Real alpha = 1.0 - 2*kappa*theta/(sigma*sigma);

        const Handle<Quote> spot(ext::make_shared<SimpleQuote>(s0));
        const Handle<YieldTermStructure> rTS(flatRate(r, dc));
        const Handle<YieldTermStructure> qTS(flatRate(q, dc));

        const ext::shared_ptr<HestonProcess> process(
			ext::make_shared<HestonProcess>(rTS, qTS, spot, v0, kappa, theta, sigma, rho));

        const ext::shared_ptr<HestonModel> model(ext::make_shared<HestonModel>(process));

        const ext::shared_ptr<PricingEngine> engine(
			ext::make_shared<AnalyticHestonEngine>(model));

        const Size xGrid = testCase.xGrid;
        const Size vGrid = testCase.vGrid;
        const Size tGridPerYear = testCase.tGridPerYear;

        const FdmSquareRootFwdOp::TransformationType transformationType
            = testCase.trafoType;
        Real lowerBound, upperBound;
        std::vector<boost::tuple<Real, Real, bool> > cPoints;

        const SquareRootProcessRNDCalculator rnd(v0, kappa, theta, sigma);
        switch (transformationType) {
        case FdmSquareRootFwdOp::Log:
          {
            upperBound = std::log(rnd.stationary_invcdf(0.9995));
            lowerBound = std::log(0.00001);

            const Real v0Center = std::log(v0);
            const Real v0Density = 10.0;
            const Real upperBoundDensity = 100;
            const Real lowerBoundDensity = 1.0;
            cPoints += boost::make_tuple(lowerBound, lowerBoundDensity, false),
                       boost::make_tuple(v0Center, v0Density, true),
                       boost::make_tuple(upperBound, upperBoundDensity, false);
          }
        break;
        case FdmSquareRootFwdOp::Plain:
          {
            upperBound = rnd.stationary_invcdf(0.9995);
            lowerBound = rnd.stationary_invcdf(1e-5);

            const Real v0Center = v0;
            const Real v0Density = 0.1;
            const Real lowerBoundDensity = 0.0001;
            cPoints += boost::make_tuple(lowerBound, lowerBoundDensity, false),
                       boost::make_tuple(v0Center, v0Density, true);
          }
        break;
        case FdmSquareRootFwdOp::Power:
          {
            upperBound = rnd.stationary_invcdf(0.9995);
            lowerBound = 0.000075;

            const Real v0Center = v0;
            const Real v0Density = 1.0;
            const Real lowerBoundDensity = 0.005;
            cPoints += boost::make_tuple(lowerBound, lowerBoundDensity, false),
                       boost::make_tuple(v0Center, v0Density, true);
          }
        break;
        default:
            QL_FAIL("unknown transformation type");
        }

        const ext::shared_ptr<Fdm1dMesher> varianceMesher(
			ext::make_shared<Concentrating1dMesher>(lowerBound, upperBound,
                                      vGrid, cPoints, 1e-12));

        const Real sEps = 1e-4;
        const Real sLowerBound
            = std::log(hestonPxBoundary(maturity, sEps, model));
        const Real sUpperBound
            = std::log(hestonPxBoundary(maturity, 1-sEps,model));

        const ext::shared_ptr<Fdm1dMesher> spotMesher(
			ext::make_shared<Concentrating1dMesher>(sLowerBound, sUpperBound, xGrid,
                std::make_pair(x0, 0.1), true));

        const ext::shared_ptr<FdmMesherComposite>
            mesher(ext::make_shared<FdmMesherComposite>(spotMesher, varianceMesher));

        const ext::shared_ptr<FdmLinearOpComposite> hestonFwdOp(
			ext::make_shared<FdmHestonFwdOp>(mesher, process, transformationType));

        ModifiedCraigSneydScheme evolver(
            FdmSchemeDesc::ModifiedCraigSneyd().theta,
            FdmSchemeDesc::ModifiedCraigSneyd().mu, hestonFwdOp);

        // step one days using non-correlated process
        const Time eT = 1.0/365;
        Array p = FdmHestonGreensFct(mesher, process, testCase.trafoType)
                .get(eT, testCase.greensAlgorithm);

        const ext::shared_ptr<FdmLinearOpLayout> layout = mesher->layout();
        const Real strikes[] = { 50, 80, 90, 100, 110, 120, 150, 200 };

        Time t=eT;
        for (std::vector<Period>::const_iterator iter = maturities.begin();
                iter != maturities.end(); ++iter) {

            // calculate step size
            const Date nextMaturityDate = todaysDate + *iter;
            const Time nextMaturityTime
                = dc.yearFraction(todaysDate, nextMaturityDate);

            Time dt = (nextMaturityTime - t)/tGridPerYear;
            evolver.setStep(dt);

            for (Size i=0; i < tGridPerYear; ++i, t+=dt) {
                evolver.step(p, t+dt);
            }

            Real avg=0, min=QL_MAX_REAL, max=0;
            for (Size i=0; i < LENGTH(strikes); ++i) {
                const Real strike = strikes[i];
                const ext::shared_ptr<StrikedTypePayoff> payoff(
					ext::make_shared<PlainVanillaPayoff>((strike > s0) ? Option::Call :
                                                           Option::Put, strike));

                Array pd(p.size());
                for (FdmLinearOpIterator iter = layout->begin();
                    iter != layout->end(); ++iter) {
                    const Size idx = iter.index();
                    const Real s = std::exp(mesher->location(iter, 0));

                    pd[idx] = (*payoff)(s)*p[idx];
                    if (transformationType == FdmSquareRootFwdOp::Power) {
                        const Real v = mesher->location(iter, 1);
                        pd[idx] *= std::pow(v, -alpha);
                    }
                }

                const Real calculated = fokkerPlanckPrice2D(pd, mesher)
                    * rTS->discount(nextMaturityDate);

                const ext::shared_ptr<Exercise> exercise(
					ext::make_shared<EuropeanExercise>(nextMaturityDate));

                VanillaOption option(payoff, exercise);
                option.setPricingEngine(engine);

                const Real expected = option.NPV();
                const Real absDiff = std::fabs(expected - calculated);
                const Real relDiff = absDiff / std::max(QL_EPSILON, expected);
                const Real diff = std::min(absDiff, relDiff);

                avg += diff;
                min = std::min(diff, min);
                max = std::max(diff, max);

                if (diff > testCase.eps) {
                    BOOST_FAIL("failed to reproduce Heston SLV prices at"
                              << "\n   strike      " << strike
                              << "\n   kappa       " << kappa
                              << "\n   theta       " << theta
                              << "\n   rho         " << rho
                              << "\n   sigma       " << sigma
                              << "\n   v0          " << v0
                              << "\n   transform   " << transformationType
                              << std::fixed << std::setprecision(5)
                              << "\n   calculated: " << calculated
                              << "\n   expected:   " << expected
                              << "\n   tolerance:  " << testCase.eps);
                }
            }

            avg/=LENGTH(strikes); // NOLINT(bugprone-integer-division)

            if (avg > testCase.avgEps) {
                BOOST_FAIL("failed to reproduce Heston SLV prices"
                           " on average at"
                        << "\n   kappa       " << kappa
                        << "\n   theta       " << theta
                        << "\n   rho         " << rho
                        << "\n   sigma       " << sigma
                        << "\n   v0          " << v0
                        << "\n   transform   " << transformationType
                        << std::fixed << std::setprecision(5)
                        << "\n   average diff: " << avg
                        << "\n   tolerance:  " << testCase.avgEps);
            }
        }
    }
}

void HestonSLVModelTest::testHestonFokkerPlanckFwdEquation() {
    BOOST_TEST_MESSAGE("Testing Fokker-Planck forward equation "
                       "for the Heston process...");

    FokkerPlanckFwdTestCase testCases[] = {
        {
            100.0, 0.01, 0.02,
            // Feller constraint violated, high vol-of-vol case
            // \frac{2\kappa\theta}{\sigma^2} = 2.0 * 1.0 * 0.05 / 0.2 = 0.5 < 1
            0.05, 1.0, 0.05, -0.75, std::sqrt(0.2),
            101, 401, 25, 25,
            0.02, 0.05,
            FdmSquareRootFwdOp::Power,
            FdmHestonGreensFct::Gaussian,
            FdmSchemeDesc::DouglasType
        },
        {
            100.0, 0.01, 0.02,
            // Feller constraint violated, high vol-of-vol case
            // \frac{2\kappa\theta}{\sigma^2} = 2.0 * 1.0 * 0.05 / 0.2 = 0.5 < 1
            0.05, 1.0, 0.05, -0.75, std::sqrt(0.2),
            201, 501, 10, 10,
            0.005, 0.02,
            FdmSquareRootFwdOp::Log,
            FdmHestonGreensFct::Gaussian,
            FdmSchemeDesc::HundsdorferType
        },
        {
            100.0, 0.01, 0.02,
            // Feller constraint violated, high vol-of-vol case
            // \frac{2\kappa\theta}{\sigma^2} = 2.0 * 1.0 * 0.05 / 0.2 = 0.5 < 1
            0.05, 1.0, 0.05, -0.75, std::sqrt(0.2),
            201, 501, 25, 25,
            0.01, 0.03,
            FdmSquareRootFwdOp::Log,
            FdmHestonGreensFct::ZeroCorrelation,
            FdmSchemeDesc::HundsdorferType
        },
        {
            100.0, 0.01, 0.02,
            // Feller constraint fulfilled, low vol-of-vol case
            // \frac{2\kappa\theta}{\sigma^2} = 2.0 * 1.0 * 0.05 / 0.05 = 2.0 > 1
            0.05, 1.0, 0.05, -0.75, std::sqrt(0.05),
            201, 401, 5, 5,
            0.01, 0.02,
            FdmSquareRootFwdOp::Plain,
            FdmHestonGreensFct::Gaussian,
            FdmSchemeDesc::HundsdorferType
        }
    };

    for (Size i=0; i < LENGTH(testCases); ++i) {
        hestonFokkerPlanckFwdEquationTest(testCases[i]);
    }
}


namespace {
    ext::shared_ptr<Matrix>
    createLocalVolMatrixFromProcess(const ext::shared_ptr<BlackScholesMertonProcess>& lvProcess,
                                    const std::vector<Real>& strikes,
                                    const std::vector<Date>& dates,
                                    std::vector<Time>& times) {

        const ext::shared_ptr<LocalVolTermStructure> localVol =
            lvProcess->localVolatility().currentLink();

        const DayCounter dc = localVol->dayCounter();
        const Date todaysDate = Settings::instance().evaluationDate();

        QL_REQUIRE(times.size() == dates.size(), "mismatch");

        for (Size i=0; i < times.size(); ++i) {
            times[i] = dc.yearFraction(todaysDate, dates[i]);
        }

        ext::shared_ptr<Matrix> surface(
			ext::make_shared<Matrix>(strikes.size(), dates.size()));

        for (Size i=0; i < strikes.size(); ++i) {
            for (Size j=0; j < dates.size(); ++j) {
                try {
                    (*surface)[i][j] = localVol->localVol(dates[j], strikes[i], true);
                } catch (Error&) {
                    (*surface)[i][j] = 0.2;
                }
            }
        }

        return surface;
    }

    boost::tuple<std::vector<Real>, std::vector<Date>,
                 ext::shared_ptr<BlackVarianceSurface> >
        createSmoothImpliedVol(const DayCounter& dc, const Calendar& cal) {

        const Date todaysDate = Settings::instance().evaluationDate();

        Integer times[] = { 13, 41, 75, 165, 256, 345, 524, 703 };
        std::vector<Date> dates;
        for (Size i = 0; i < 8; ++i) {
            Date date = todaysDate + times[i];
            dates.push_back(date);
        }

        Real tmp[] = { 2.222222222, 11.11111111, 44.44444444, 75.55555556, 80, 84.44444444, 88.88888889, 93.33333333, 97.77777778, 100,
                       102.2222222, 106.6666667, 111.1111111, 115.5555556, 120, 124.4444444, 166.6666667, 222.2222222, 444.4444444, 666.6666667
             };
        const std::vector<Real> surfaceStrikes(tmp, tmp+LENGTH(tmp));

        Volatility v[] =
          { 1.015873, 1.015873, 0.915873, 0.89729, 0.796493, 0.730914, 0.631335, 0.568895,
            0.851309, 0.821309, 0.781309, 0.641309, 0.635593, 0.583653, 0.508045, 0.463182,
            0.686034, 0.630534, 0.590534, 0.500534, 0.448706, 0.416661, 0.375470, 0.353442,
            0.526034, 0.482263, 0.447713, 0.387703, 0.355064, 0.337438, 0.316966, 0.306859,
            0.497587, 0.464373, 0.430764, 0.374052, 0.344336, 0.328607, 0.310619, 0.301865,
            0.479511, 0.446815, 0.414194, 0.361010, 0.334204, 0.320301, 0.304664, 0.297180,
            0.461866, 0.429645, 0.398092, 0.348638, 0.324680, 0.312512, 0.299082, 0.292785,
            0.444801, 0.413014, 0.382634, 0.337026, 0.315788, 0.305239, 0.293855, 0.288660,
            0.428604, 0.397219, 0.368109, 0.326282, 0.307555, 0.298483, 0.288972, 0.284791,
            0.420971, 0.389782, 0.361317, 0.321274, 0.303697, 0.295302, 0.286655, 0.282948,
            0.413749, 0.382754, 0.354917, 0.316532, 0.300016, 0.292251, 0.284420, 0.281164,
            0.400889, 0.370272, 0.343525, 0.307904, 0.293204, 0.286549, 0.280189, 0.277767,
            0.390685, 0.360399, 0.334344, 0.300507, 0.287149, 0.281380, 0.276271, 0.274588,
            0.383477, 0.353434, 0.327580, 0.294408, 0.281867, 0.276746, 0.272655, 0.271617,
            0.379106, 0.349214, 0.323160, 0.289618, 0.277362, 0.272641, 0.269332, 0.268846,
            0.377073, 0.347258, 0.320776, 0.286077, 0.273617, 0.269057, 0.266293, 0.266265,
            0.399925, 0.369232, 0.338895, 0.289042, 0.265509, 0.255589, 0.249308, 0.249665,
            0.423432, 0.406891, 0.373720, 0.314667, 0.281009, 0.263281, 0.246451, 0.242166,
            0.453704, 0.453704, 0.453704, 0.381255, 0.334578, 0.305527, 0.268909, 0.251367,
            0.517748, 0.517748, 0.517748, 0.416577, 0.364770, 0.331595, 0.287423, 0.264285 };

        Matrix blackVolMatrix(surfaceStrikes.size(), dates.size());
        for (Size i=0; i < surfaceStrikes.size(); ++i)
            for (Size j=0; j < dates.size(); ++j) {
                blackVolMatrix[i][j] = v[i*(dates.size())+j];
            }

        const ext::shared_ptr<BlackVarianceSurface> volTS(
			ext::make_shared<BlackVarianceSurface>(todaysDate, cal,
                                     dates,
                                     surfaceStrikes, blackVolMatrix,
                                     dc,
                                     BlackVarianceSurface::ConstantExtrapolation,
                                     BlackVarianceSurface::ConstantExtrapolation));
        volTS->setInterpolation<Bicubic>();

        return boost::make_tuple(surfaceStrikes, dates, volTS);
    }
}

void HestonSLVModelTest::testHestonFokkerPlanckFwdEquationLogLVLeverage() {
    BOOST_TEST_MESSAGE("Testing Fokker-Planck forward equation "
                       "for the Heston process Log Transformation with leverage LV limiting case...");

    SavedSettings backup;

    const DayCounter dc = ActualActual();
    const Date todaysDate = Date(28, Dec, 2012);
    Settings::instance().evaluationDate() = todaysDate;

    const Date maturityDate = todaysDate + Period(1, Years);
    const Time maturity = dc.yearFraction(todaysDate, maturityDate);

    const Real s0 = 100;
    const Real x0 = std::log(s0);
    const Rate r = 0.0;
    const Rate q = 0.0;

    const Real kappa =  1.0;
    const Real theta =  1.0;
    const Real rho   = -0.75;
    const Real sigma =  0.02;
    const Real v0    =  theta;

    const FdmSquareRootFwdOp::TransformationType transform
        = FdmSquareRootFwdOp::Plain;

    const DayCounter dayCounter = Actual365Fixed();
    const Calendar calendar = TARGET();

    const Handle<Quote> spot(ext::make_shared<SimpleQuote>(s0));
    const Handle<YieldTermStructure> rTS(flatRate(todaysDate, r, dayCounter));
    const Handle<YieldTermStructure> qTS(flatRate(todaysDate, q, dayCounter));

    ext::shared_ptr<HestonProcess> hestonProcess(
		ext::make_shared<HestonProcess>(rTS, qTS, spot, v0, kappa, theta, sigma, rho));

    const Size xGrid = 201;
    const Size vGrid = 401;
    const Size tGrid = 25;

    const SquareRootProcessRNDCalculator rnd(v0, kappa, theta, sigma);

    const Real upperBound = rnd.stationary_invcdf(0.99);
    const Real lowerBound = rnd.stationary_invcdf(0.01);

    const Real beta = 10.0;
    std::vector<boost::tuple<Real, Real, bool> > critPoints;
    critPoints.push_back(boost::tuple<Real, Real, bool>(lowerBound, beta, true));
    critPoints.push_back(boost::tuple<Real, Real, bool>(v0, beta/100, true));
    critPoints.push_back(boost::tuple<Real, Real, bool>(upperBound, beta, true));
    const ext::shared_ptr<Fdm1dMesher> varianceMesher(
		ext::make_shared<Concentrating1dMesher>(lowerBound, upperBound, vGrid, critPoints));

    const ext::shared_ptr<Fdm1dMesher> equityMesher(
		ext::make_shared<Concentrating1dMesher>(std::log(2.0), std::log(600.0), xGrid,
            std::make_pair(x0+0.005, 0.1), true));

    const ext::shared_ptr<FdmMesherComposite>
        mesher(ext::make_shared<FdmMesherComposite>(equityMesher, varianceMesher));

    const boost::tuple<std::vector<Real>, std::vector<Date>,
                 ext::shared_ptr<BlackVarianceSurface> > smoothSurface =
        createSmoothImpliedVol(dayCounter, calendar);
    const ext::shared_ptr<BlackScholesMertonProcess> lvProcess(
		ext::make_shared<BlackScholesMertonProcess>(spot, qTS, rTS,
            Handle<BlackVolTermStructure>(smoothSurface.get<2>())));

    // step two days using non-correlated process
    const Time eT = 2.0/365;

    Real v=-Null<Real>(), p_v(0.0);
    Array p(mesher->layout()->size(), 0.0);
    const Real bsV0 = square<Real>()(
        lvProcess->blackVolatility()->blackVol(0.0, s0, true));

    SquareRootProcessRNDCalculator rndCalculator(v0, kappa, theta, sigma);
    const ext::shared_ptr<FdmLinearOpLayout> layout = mesher->layout();
    for (FdmLinearOpIterator iter = layout->begin(); iter != layout->end();
         ++iter) {
        const Real x = mesher->location(iter, 0);
        if (v != mesher->location(iter, 1)) {
            v = mesher->location(iter, 1);
            // the extreme tail probabilities of the non central
            // chi square distribution lead to numerical exceptions
            // on some platforms
            if (std::fabs(v - v0) < 5*sigma*std::sqrt(v0*eT))
                p_v = rndCalculator.pdf(v, eT);
            else
                p_v = 0.0;
        }
        const Real p_x = 1.0/(std::sqrt(M_TWOPI*bsV0*eT))
            * std::exp(-0.5*square<Real>()(x - x0)/(bsV0*eT));
        p[iter.index()] = p_v*p_x;
    }
    const Time dt = (maturity-eT)/tGrid;


    Real denseStrikes[] =
        { 2.222222222, 11.11111111, 20, 25, 30, 35, 40,
          44.44444444, 50, 55, 60, 65, 70, 75.55555556,
          80, 84.44444444, 88.88888889, 93.33333333, 97.77777778, 100,
          102.2222222, 106.6666667, 111.1111111, 115.5555556, 120,
          124.4444444, 166.6666667, 222.2222222, 444.4444444, 666.6666667 };

    const std::vector<Real> ds(denseStrikes, denseStrikes+LENGTH(denseStrikes));

    Matrix surface(ds.size(), smoothSurface.get<1>().size());
    std::vector<Time> times(surface.columns());

    const std::vector<Date> dates = smoothSurface.get<1>();
    ext::shared_ptr<Matrix> m = createLocalVolMatrixFromProcess(
        lvProcess, ds, dates, times);

    const ext::shared_ptr<FixedLocalVolSurface> leverage(
		ext::make_shared<FixedLocalVolSurface>(todaysDate, dates, ds, m, dc));

    const ext::shared_ptr<PricingEngine> lvEngine(
		ext::make_shared<AnalyticEuropeanEngine>(lvProcess));

    const ext::shared_ptr<FdmLinearOpComposite> hestonFwdOp(
		ext::make_shared<FdmHestonFwdOp>(mesher, hestonProcess, transform, leverage));

    HundsdorferScheme evolver(FdmSchemeDesc::Hundsdorfer().theta,
                              FdmSchemeDesc::Hundsdorfer().mu,
                              hestonFwdOp);

    Time t=dt;
    evolver.setStep(dt);

    for (Size i=0; i < tGrid; ++i, t+=dt) {
        evolver.step(p, t);
    }

    const ext::shared_ptr<Exercise> exercise(
		ext::make_shared<EuropeanExercise>(maturityDate));

    const ext::shared_ptr<PricingEngine> fdmEngine(
		ext::make_shared<FdBlackScholesVanillaEngine>(lvProcess, 50, 201, 0,
                                        FdmSchemeDesc::Douglas(), true,0.2));

    for (Size strike=5; strike < 200; strike+=10) {
        const ext::shared_ptr<StrikedTypePayoff> payoff(
			ext::make_shared<CashOrNothingPayoff>(Option::Put, Real(strike), 1.0));

        Array pd(p.size());
        for (FdmLinearOpIterator iter = layout->begin();
            iter != layout->end(); ++iter) {
            const Size idx = iter.index();
            const Real s = std::exp(mesher->location(iter, 0));

            pd[idx] = (*payoff)(s)*p[idx];
        }

        const Real calculated
            = fokkerPlanckPrice2D(pd, mesher)*rTS->discount(maturityDate);

        VanillaOption option(payoff, exercise);
        option.setPricingEngine(fdmEngine);
        const Real expected = option.NPV();

        const Real tol = 0.015;
        if (std::fabs(expected - calculated ) > tol) {
            BOOST_FAIL("failed to reproduce Heston prices at"
                       << "\n   strike      " << strike
                       << std::fixed << std::setprecision(5)
                       << "\n   calculated: " << calculated
                       << "\n   expected:   " << expected
                       << "\n   tolerance:  " << tol);
        }
    }
}


void HestonSLVModelTest::testBlackScholesFokkerPlanckFwdEquationLocalVol() {
    BOOST_TEST_MESSAGE(
            "Testing Fokker-Planck forward equation for BS Local Vol process...");

    SavedSettings backup;

    const DayCounter dc = ActualActual();
    const Date todaysDate(5, July, 2014);
    Settings::instance().evaluationDate() = todaysDate;

    const Real s0 = 100;
    const Real x0 = std::log(s0);
    const Rate r = 0.035;
    const Rate q = 0.01;

    const Calendar calendar = TARGET();
    const DayCounter dayCounter = Actual365Fixed();

    const Handle<YieldTermStructure> rTS(
            flatRate(todaysDate, r, dayCounter));
    const Handle<YieldTermStructure> qTS(
            flatRate(todaysDate, q, dayCounter));

    boost::tuple<std::vector<Real>, std::vector<Date>,
            ext::shared_ptr<BlackVarianceSurface> > smoothImpliedVol =
            createSmoothImpliedVol(dayCounter, calendar);

    const std::vector<Real>& strikes = smoothImpliedVol.get<0>();
    const std::vector<Date>& dates = smoothImpliedVol.get<1>();
    const Handle<BlackVolTermStructure> vTS =
        Handle<BlackVolTermStructure>(smoothImpliedVol.get<2>());

    const Size xGrid = 101;
    const Size tGrid = 51;

    const Handle<Quote> spot(ext::make_shared<SimpleQuote>(s0));
    const ext::shared_ptr<BlackScholesMertonProcess> process(
		ext::make_shared<BlackScholesMertonProcess>(spot, qTS, rTS, vTS));

    const ext::shared_ptr<LocalVolTermStructure> localVol(
        ext::make_shared<NoExceptLocalVolSurface>(vTS, rTS, qTS, spot, 0.2));

    const ext::shared_ptr<PricingEngine> engine(
		ext::make_shared<AnalyticEuropeanEngine>(process));

    for (Size i = 1; i < dates.size(); i += 2) {
        for (Size j = 3; j < strikes.size() - 3; j += 2) {
            const Date& exDate = dates[i];
            const Date maturityDate = exDate;
            const Time maturity = dc.yearFraction(todaysDate, maturityDate);
            const ext::shared_ptr<Exercise> exercise(
				ext::make_shared<EuropeanExercise>(exDate));

            const ext::shared_ptr<FdmMesher> uniformMesher(
				ext::make_shared<FdmMesherComposite>(
					ext::make_shared<FdmBlackScholesMesher>(xGrid, process,
                            maturity, s0)));

            //-- operator --
            const ext::shared_ptr<FdmLinearOpComposite> uniformBSFwdOp(
				ext::make_shared<FdmLocalVolFwdOp>(
                    uniformMesher, *spot, *rTS, *qTS, localVol));

            const ext::shared_ptr<FdmMesher> concentratedMesher(
				ext::make_shared<FdmMesherComposite>(
					ext::make_shared<FdmBlackScholesMesher>(xGrid, process,
                                maturity, s0, Null<Real>(),
                                Null<Real>(), 0.0001, 1.5,
                                std::pair<Real, Real>(s0, 0.1))));

            //-- operator --
            const ext::shared_ptr<FdmLinearOpComposite> concentratedBSFwdOp(
				ext::make_shared<FdmLocalVolFwdOp>(
                    concentratedMesher, *spot, *rTS, *qTS, localVol));

            const ext::shared_ptr<FdmMesher> shiftedMesher(
				ext::make_shared<FdmMesherComposite>(
					ext::make_shared<FdmBlackScholesMesher>(xGrid, process,
                            maturity, s0, Null<Real>(),
                            Null<Real>(), 0.0001, 1.5,
                            std::pair<Real, Real>(s0 * 1.1,
                                    0.2))));

            //-- operator --
            const ext::shared_ptr<FdmLinearOpComposite> shiftedBSFwdOp(
				ext::make_shared<FdmLocalVolFwdOp>(
                    shiftedMesher, *spot, *rTS, *qTS, localVol));

            const ext::shared_ptr<StrikedTypePayoff> payoff(
				ext::make_shared<PlainVanillaPayoff>(Option::Call, strikes[j]));

            VanillaOption option(payoff, exercise);
            option.setPricingEngine(engine);

            const Real expected = option.NPV();
            const Real calcUniform = fokkerPlanckPrice1D(uniformMesher,
                    uniformBSFwdOp, payoff, x0, maturity, tGrid)
                    * rTS->discount(maturityDate);
            const Real calcConcentrated = fokkerPlanckPrice1D(
                    concentratedMesher, concentratedBSFwdOp, payoff, x0,
                    maturity, tGrid) * rTS->discount(maturityDate);
            const Real calcShifted = fokkerPlanckPrice1D(shiftedMesher,
                    shiftedBSFwdOp, payoff, x0, maturity, tGrid)
                    * rTS->discount(maturityDate);
            const Real tol = 0.05;

            if (std::fabs(expected - calcUniform) > tol) {
                BOOST_FAIL("failed to reproduce european option price "
                           << "with an uniform mesher"
                           << "\n   strike:     " << strikes[i]
                           << std::fixed << std::setprecision(8)
                           << "\n   calculated: " << calcUniform
                           << "\n   expected:   " << expected
                           << "\n   tolerance:  " << tol);
            }
            if (std::fabs(expected - calcConcentrated) > tol) {
                BOOST_FAIL("failed to reproduce european option price "
                           << "with a concentrated mesher"
                           << "\n   strike:     " << strikes[i]
                           << std::fixed << std::setprecision(8)
                           << "\n   calculated: " << calcConcentrated
                           << "\n   expected:   " << expected
                           << "\n   tolerance:  " << tol);
            }
            if (std::fabs(expected - calcShifted) > tol) {
                BOOST_FAIL("failed to reproduce european option price "
                           << "with a shifted mesher"
                           << "\n   strike:     " << strikes[i]
                           << std::fixed << std::setprecision(8)
                           << "\n   calculated: " << calcShifted
                           << "\n   expected:   " << expected
                           << "\n   tolerance:  " << tol);
            }
        }
    }
}


namespace {
    struct HestonModelParams {
        const Rate r, q;
        const Real kappa, theta, rho, sigma, v0;
    };

    struct HestonSLVTestCase {
        const HestonModelParams hestonParams;
        const HestonSLVFokkerPlanckFdmParams fdmParams;
    };


    void lsvCalibrationTest(const HestonSLVTestCase& testCase) {
        const Date todaysDate(2, June, 2015);
        Settings::instance().evaluationDate() = todaysDate;
        const Date finalDate(2, June, 2020);

        const DayCounter dc = Actual365Fixed();

        const Real s0 = 100;
        const Handle<Quote> spot(ext::make_shared<SimpleQuote>(s0));

        const Rate r = testCase.hestonParams.r;
        const Rate q = testCase.hestonParams.q;

        const Real kappa = testCase.hestonParams.kappa;
        const Real theta = testCase.hestonParams.theta;
        const Real rho   = testCase.hestonParams.rho;
        const Real sigma = testCase.hestonParams.sigma;
        const Real v0    = testCase.hestonParams.v0;
        const Volatility lv = 0.3;

        const Handle<YieldTermStructure> rTS(flatRate(r, dc));
        const Handle<YieldTermStructure> qTS(flatRate(q, dc));

        const ext::shared_ptr<HestonProcess> hestonProcess(
			ext::make_shared<HestonProcess>(rTS, qTS, spot, v0, kappa, theta, sigma, rho));

        const Handle<HestonModel> hestonModel(
            ext::make_shared<HestonModel>(hestonProcess));

        const Handle<LocalVolTermStructure> localVol(
            ext::make_shared<LocalConstantVol>(todaysDate, lv, dc));

        const HestonSLVFDMModel slvModel(
             localVol, hestonModel, finalDate, testCase.fdmParams);

        // this includes a calibration of the leverage function!
        ext::shared_ptr<LocalVolTermStructure>
            l = slvModel.leverageFunction();

        const ext::shared_ptr<GeneralizedBlackScholesProcess> bsProcess(
			ext::make_shared<GeneralizedBlackScholesProcess>(spot, qTS, rTS,
                Handle<BlackVolTermStructure>(flatVol(lv, dc))));

        const ext::shared_ptr<PricingEngine> analyticEngine(
			ext::make_shared<AnalyticEuropeanEngine>(bsProcess));

        const Real strikes[] = { 50, 75, 80, 90, 100, 110, 125, 150 };
        const Size times[] = { 3, 6, 9, 12, 24, 36, 60 };

        for (Size t=0; t < LENGTH(times); ++t) {
            const Date expiry = todaysDate +  Period(times[t], Months);
            const ext::shared_ptr<Exercise> exercise(
				ext::make_shared<EuropeanExercise>(expiry));

            const ext::shared_ptr<PricingEngine> slvEngine(
                (times[t] <= 3) ?
				ext::make_shared<FdHestonVanillaEngine>(hestonModel.currentLink(),
                        Size(std::max(101.0, 51*times[t]/12.0)), 401, 101, 0,
                            FdmSchemeDesc::ModifiedCraigSneyd(), l)
                : ext::make_shared<FdHestonVanillaEngine>(hestonModel.currentLink(),
                        Size(std::max(51.0, 51*times[t]/12.0)), 201, 101, 0,
                            FdmSchemeDesc::ModifiedCraigSneyd(), l));

            for (Size s=0; s < LENGTH(strikes); ++s) {
                const Real strike = strikes[s];

                const ext::shared_ptr<StrikedTypePayoff> payoff(
					ext::make_shared<PlainVanillaPayoff>(
                        (strike > s0) ? Option::Call : Option::Put, strike));

                VanillaOption option(payoff, exercise);

                option.setPricingEngine(slvEngine);
                const Real calculated = option.NPV();

                option.setPricingEngine(analyticEngine);
                const Real expected = option.NPV();
                const Real vega = option.vega();

                const ext::shared_ptr<GeneralizedBlackScholesProcess> bp(
					ext::make_shared<GeneralizedBlackScholesProcess>(spot, qTS, rTS,
                        Handle<BlackVolTermStructure>(flatVol(lv,
                                                      dc))));

                const Real tol = 0.0005;//testCase.eps;
                if (std::fabs((calculated-expected)/vega) > tol) {
                    BOOST_FAIL("failed to reproduce round trip vola "
                              << "\n   strike         " << strike
                              << "\n   time           " << times[t]
                              << "\n   expected NPV   " << expected
                              << "\n   calculated NPV " << calculated
                              << "\n   vega           " << vega
                              << std::fixed << std::setprecision(5)
                              << "\n   calculated:    " << lv + (calculated-expected)/vega
                              << "\n   expected:      " << lv
                              << "\n   diff  (in bp)  " << (calculated-expected)/vega*1e4
                              << "\n   tolerance:     " << tol);
                }
            }
        }
    }
}



void HestonSLVModelTest::testFDMCalibration() {
    SavedSettings backup;

    const HestonSLVFokkerPlanckFdmParams plainParams =
        { 201, 301, 1000, 25, 3.0, 0, 2,
          0.1, 1e-4, 10000,
          1e-8, 1e-8, 0.0, 1.0, 1.0, 1.0, 1e-6,
          FdmHestonGreensFct::Gaussian,
          FdmSquareRootFwdOp::Plain,
          FdmSchemeDesc::ModifiedCraigSneyd()
        };

    const HestonSLVFokkerPlanckFdmParams logParams =
        { 301, 601, 2000, 30, 2.0, 0, 2,
          0.1, 1e-4, 10000,
          1e-5, 1e-5, 0.0000025, 1.0, 0.1, 0.9, 1e-5,
          FdmHestonGreensFct::Gaussian,
          FdmSquareRootFwdOp::Log,
          FdmSchemeDesc::ModifiedCraigSneyd()
        };

    const HestonSLVFokkerPlanckFdmParams powerParams =
        { 401, 801, 2000, 30, 2.0, 0, 2,
          0.1, 1e-3, 10000,
          1e-6, 1e-6, 0.001, 1.0, 0.001, 1.0, 1e-5,
          FdmHestonGreensFct::Gaussian,
          FdmSquareRootFwdOp::Power,
          FdmSchemeDesc::ModifiedCraigSneyd()
        };


    const HestonSLVTestCase testCases[] = {
        { {0.035, 0.01, 1.0, 0.06, -0.75, 0.1, 0.09}, plainParams},
        { {0.035, 0.01, 1.0, 0.06, -0.75, std::sqrt(0.2), 0.09}, logParams },
        { {0.035, 0.01, 1.0, 0.09, -0.75, std::sqrt(0.2), 0.06}, logParams },
        { {0.035, 0.01, 1.0, 0.06, -0.75, 0.2, 0.09}, powerParams }
    };


    for (Size i=0; i < LENGTH(testCases); ++i) {
        BOOST_TEST_MESSAGE("Testing stochastic local volatility calibration case " << i << " ...");
        lsvCalibrationTest(testCases[i]);
    }

}

void HestonSLVModelTest::testLocalVolsvSLVPropDensity() {
    BOOST_TEST_MESSAGE("Testing local volatility vs SLV model...");

    SavedSettings backup;
    const Date todaysDate(5, Oct, 2015);
    const Date finalDate = todaysDate + Period(1, Years);
    Settings::instance().evaluationDate() = todaysDate;

    const Real s0 = 100;
    const Handle<Quote> spot(ext::make_shared<SimpleQuote>(s0));
    const Rate r = 0.01;
    const Rate q = 0.02;

    const Calendar calendar = TARGET();
    const DayCounter dayCounter = Actual365Fixed();

    const Handle<YieldTermStructure> rTS(
        flatRate(todaysDate, r, dayCounter));
    const Handle<YieldTermStructure> qTS(
        flatRate(todaysDate, q, dayCounter));

    const Handle<BlackVolTermStructure> vTS = Handle<BlackVolTermStructure>(
        createSmoothImpliedVol(dayCounter, calendar).get<2>());

    // Heston parameter from implied calibration
    const Real kappa =  2.0;
    const Real theta =  0.074;
    const Real rho   = -0.51;
    const Real sigma =  0.8;
    const Real v0    =  0.1974;

    const ext::shared_ptr<HestonProcess> hestonProcess(
		ext::make_shared<HestonProcess>(rTS, qTS, spot, v0, kappa, theta, sigma, rho));

    const Handle<HestonModel> hestonModel(
        ext::make_shared<HestonModel>(hestonProcess));

    const Handle<LocalVolTermStructure> localVol(
        ext::make_shared<NoExceptLocalVolSurface>(vTS, rTS, qTS, spot, 0.3));
    localVol->enableExtrapolation(true);

    const Size vGrid = 151;
    const Size xGrid = 51;

    const HestonSLVFokkerPlanckFdmParams fdmParams = {
        xGrid, vGrid, 500, 50, 100.0, 5, 2,
        0.1, 1e-4, 10000,
        1e-5, 1e-5, 0.0000025,
        1.0, 0.1, 0.9, 1e-5,
        FdmHestonGreensFct::ZeroCorrelation,
        FdmSquareRootFwdOp::Log,
        FdmSchemeDesc::ModifiedCraigSneyd()
    };

    const HestonSLVFDMModel slvModel(
         localVol, hestonModel, finalDate, fdmParams, true);

    const std::list<HestonSLVFDMModel::LogEntry>& logEntries
        = slvModel.logEntries();

    const SquareRootProcessRNDCalculator squareRootRndCalculator(
        v0, kappa, theta, sigma);

    for (std::list<HestonSLVFDMModel::LogEntry>::const_iterator iter
             = logEntries.begin(); iter != logEntries.end(); ++iter) {

        const Time t = iter->t;
        if (t > 0.2) {
            const Array x(
                iter->mesher->getFdm1dMeshers().at(0)->locations().begin(),
                iter->mesher->getFdm1dMeshers().at(0)->locations().end());
            const std::vector<Real>& z
                = iter->mesher->getFdm1dMeshers().at(1)->locations();

            const ext::shared_ptr<Array>& prob = iter->prob;

            for (Size i=0; i < z.size(); ++i) {
                const Real pCalc = DiscreteSimpsonIntegral()(
                    x, Array(prob->begin()+i*xGrid,
                             prob->begin()+(i+1)*xGrid));

                const Real expected
                    = squareRootRndCalculator.pdf(std::exp(z[i]), t);
                const Real calculated = pCalc/std::exp(z[i]);

                if (   std::fabs(expected-calculated) > 0.01
                    && std::fabs((expected-calculated)/expected) > 0.04) {
                    BOOST_ERROR("failed to reproduce probability at "
                            << "\n  v :          " << std::exp(z[i])
                            << "\n  t :          " << t
                            << "\n  expected :   " << expected
                            << "\n  calculated : " << calculated);
                }
            }
        }
    }
}


void HestonSLVModelTest::testBarrierPricingViaHestonLocalVol() {
    BOOST_TEST_MESSAGE("Testing calibration via vanilla options...");

    SavedSettings backup;
    const DayCounter dc = ActualActual();
    const Date todaysDate(5, Nov, 2015);
    Settings::instance().evaluationDate() = todaysDate;

    const Real s0 = 100;
    const Handle<Quote> spot(ext::make_shared<SimpleQuote>(s0));
    const Rate r = 0.1;
    const Rate q = 0.025;

    const Real kappa =  2.0;
    const Real theta =  0.09;
    const Real rho   = -0.75;
    const Real sigma =  0.8;
    const Real v0    =  0.19;

    const Handle<YieldTermStructure> rTS(flatRate(r, dc));
    const Handle<YieldTermStructure> qTS(flatRate(q, dc));

    const ext::shared_ptr<HestonProcess> hestonProcess(
		ext::make_shared<HestonProcess>(rTS, qTS, spot, v0, kappa, theta, sigma, rho));

    const Handle<HestonModel> hestonModel(
        ext::make_shared<HestonModel>(hestonProcess));

    const Handle<BlackVolTermStructure> surf(
        ext::make_shared<HestonBlackVolSurface>(hestonModel));

    const Real strikeValues[] = { 50, 75, 100, 125, 150, 200, 400 };
    const Period maturities[] = {
        Period(1, Months), Period(2,Months),
        Period(3, Months), Period(4, Months),
        Period(5, Months), Period(6, Months),
        Period(9, Months), Period(1, Years),
        Period(18, Months), Period(2, Years),
        Period(3, Years), Period(5, Years) };

    const ext::shared_ptr<LocalVolSurface> localVolSurface(
		ext::make_shared<LocalVolSurface>(surf, rTS, qTS, spot));

    const ext::shared_ptr<PricingEngine> hestonEngine(
		ext::make_shared<AnalyticHestonEngine>(hestonModel.currentLink(), 164));

    for (Size i=0; i < LENGTH(strikeValues); ++i) {
        for (Size j=0; j < LENGTH(maturities); ++j) {
            const Real strike = strikeValues[i];
            const Date exerciseDate = todaysDate+maturities[j];
            const Time t = dc.yearFraction(todaysDate, exerciseDate);

            const Volatility impliedVol = surf->blackVol(t, strike, true);

            const ext::shared_ptr<GeneralizedBlackScholesProcess>
                bsProcess(ext::make_shared<GeneralizedBlackScholesProcess>(
                    spot, qTS, rTS,
                    Handle<BlackVolTermStructure>(flatVol(impliedVol, dc))));

            const ext::shared_ptr<PricingEngine> analyticEngine(
				ext::make_shared<AnalyticEuropeanEngine>(bsProcess));

            const ext::shared_ptr<Exercise> exercise(
				ext::make_shared<EuropeanExercise>(exerciseDate));
            const ext::shared_ptr<StrikedTypePayoff> payoff(
				ext::make_shared<PlainVanillaPayoff>(
                    spot->value() < strike ? Option::Call : Option::Put,
                    strike));

            const ext::shared_ptr<PricingEngine> localVolEngine(
				ext::make_shared<FdBlackScholesVanillaEngine>(bsProcess, 201, 801, 0,
                    FdmSchemeDesc::Douglas(), true));

            VanillaOption option(payoff, exercise);

            option.setPricingEngine(analyticEngine);
            const Real analyticNPV = option.NPV();

            option.setPricingEngine(hestonEngine);
            const Real hestonNPV = option.NPV();

            option.setPricingEngine(localVolEngine);
            const Real localVolNPV = option.NPV();

            const Real tol = 1e-3;
            if (std::fabs(analyticNPV - hestonNPV) > tol)
                BOOST_ERROR("Heston and BS price do not match "
                        << "\n  Heston :       " << hestonNPV
                        << "\n  Black-Scholes: " << analyticNPV
                        << "\n  diff :   "
                        << std::fabs(analyticNPV - hestonNPV));

            if (std::fabs(analyticNPV - localVolNPV) > tol)
                BOOST_ERROR("LocalVol and BS price do not match "
                        << "\n  LocalVol :     " << localVolNPV
                        << "\n  Black-Scholes: " << analyticNPV
                        << "\n  diff :   "
                        << std::fabs(analyticNPV - localVolNPV));
        }
    }
}

void HestonSLVModelTest::testBarrierPricingMixedModels() {
    BOOST_TEST_MESSAGE("Testing Barrier pricing with mixed models...");

    SavedSettings backup;
    const DayCounter dc = ActualActual();
    const Date todaysDate(5, Nov, 2015);
    const Date exerciseDate = todaysDate + Period(1, Years);
    Settings::instance().evaluationDate() = todaysDate;

    const Real s0 = 100;
    const Handle<Quote> spot(ext::make_shared<SimpleQuote>(s0));
    const Rate r = 0.05;
    const Rate q = 0.02;

    const Real kappa =  2.0;
    const Real theta =  0.09;
    const Real rho   = -0.75;
    const Real sigma =  0.4;
    const Real v0    =  0.19;

    const Handle<YieldTermStructure> rTS(flatRate(r, dc));
    const Handle<YieldTermStructure> qTS(flatRate(q, dc));

    const ext::shared_ptr<HestonProcess> hestonProcess(
		ext::make_shared<HestonProcess>(rTS, qTS, spot, v0, kappa, theta, sigma, rho));

    const Handle<HestonModel> hestonModel(
        ext::make_shared<HestonModel>(hestonProcess));

    const Handle<BlackVolTermStructure> impliedVolSurf(
        ext::make_shared<HestonBlackVolSurface>(hestonModel));

    const Handle<LocalVolTermStructure> localVolSurf(
        ext::make_shared<NoExceptLocalVolSurface>(
            impliedVolSurf, rTS, qTS, spot, 0.3));

    const ext::shared_ptr<GeneralizedBlackScholesProcess> bsProcess(
        ext::make_shared<GeneralizedBlackScholesProcess>(
            spot, qTS, rTS, impliedVolSurf));

    const ext::shared_ptr<Exercise> exercise(
        ext::make_shared<EuropeanExercise>(exerciseDate));
    const ext::shared_ptr<StrikedTypePayoff> payoff(
        ext::make_shared<PlainVanillaPayoff>(Option::Put, s0));

    const ext::shared_ptr<PricingEngine> hestonEngine(
        ext::make_shared<FdHestonBarrierEngine>(
            hestonModel.currentLink(), 26, 101, 51));

    const ext::shared_ptr<PricingEngine> localEngine(
        ext::make_shared<FdBlackScholesBarrierEngine>(
            bsProcess, 26, 101, 0, FdmSchemeDesc::Douglas(), true, 0.3));

    const Real barrier = 10.0;
    BarrierOption barrierOption(
        Barrier::DownOut, barrier, 0.0, payoff, exercise);

    barrierOption.setPricingEngine(hestonEngine);
    const Real hestonDeltaCalculated = barrierOption.delta();

    barrierOption.setPricingEngine(localEngine);
    const Real localDeltaCalculated = barrierOption.delta();

    const Real localDeltaExpected =  -0.439068;
    const Real hestonDeltaExpected = -0.342059;
    const Real tol = 0.0005;
    if (std::fabs(hestonDeltaExpected - hestonDeltaCalculated) > tol) {
        BOOST_ERROR("Heston Delta does not match"
                << "\n calculated : " << hestonDeltaCalculated
                << "\n expected   : " << hestonDeltaExpected);
    }
    if (std::fabs(localDeltaExpected - localDeltaCalculated) > tol) {
        BOOST_ERROR("Local Vol Delta does not match"
                << "\n calculated : " << localDeltaCalculated
                << "\n expected   : " << localDeltaExpected);
    }

    const HestonSLVFokkerPlanckFdmParams params =
        { 51, 201, 1000, 100, 3.0, 0, 2,
          0.1, 1e-4, 10000,
          1e-8, 1e-8, 0.0, 1.0, 1.0, 1.0, 1e-6,
          FdmHestonGreensFct::Gaussian,
          FdmSquareRootFwdOp::Plain,
          FdmSchemeDesc::ModifiedCraigSneyd()
        };

    const Real eta[] = { 0.1, 0.2, 0.3, 0.4,
                         0.5, 0.6, 0.7, 0.8, 0.9, 1.0 };

    const Real slvDeltaExpected[] = {
        -0.429475, -0.419749, -0.410055, -0.400339,
        -0.390616, -0.380888, -0.371156, -0.361425,
        -0.351699, -0.341995 };

    for (Size i=0; i < LENGTH(eta); ++i) {
        const Handle<HestonModel> modHestonModel(
            ext::make_shared<HestonModel>(
                ext::make_shared<HestonProcess>(
                    rTS, qTS, spot, v0, kappa, theta, eta[i]*sigma, rho)));

        const HestonSLVFDMModel slvModel(
            localVolSurf, modHestonModel, exerciseDate, params);

        const ext::shared_ptr<LocalVolTermStructure>
            leverageFct = slvModel.leverageFunction();

        const ext::shared_ptr<PricingEngine> slvEngine(
            ext::make_shared<FdHestonBarrierEngine>(
                modHestonModel.currentLink(), 201, 801, 201, 0,
                FdmSchemeDesc::Hundsdorfer(), leverageFct));

        BarrierOption barrierOption(
            Barrier::DownOut, barrier, 0.0, payoff, exercise);

        barrierOption.setPricingEngine(slvEngine);
        const Real slvDeltaCalculated = barrierOption.delta();

        if (std::fabs(slvDeltaExpected[i] - slvDeltaCalculated) > tol) {
            BOOST_ERROR("Stochastic Local Vol Delta does not match"
                    << "\n calculated : " << slvDeltaCalculated
                    << "\n expected   : " << slvDeltaExpected);
        }
    }
}

void HestonSLVModelTest::testMonteCarloVsFdmPricing() {
    BOOST_TEST_MESSAGE(
        "Testing Monte-Carlo vs FDM Pricing for "
        "Heston SLV models...");

    SavedSettings backup;
    const DayCounter dc = ActualActual();
    const Date todaysDate(5, Dec, 2015);
    const Date exerciseDate = todaysDate + Period(1, Years);
    Settings::instance().evaluationDate() = todaysDate;

    const Real s0 = 100;
    const Handle<Quote> spot(ext::make_shared<SimpleQuote>(s0));
    const Rate r = 0.05;
    const Rate q = 0.02;

    const Real kappa =  2.0;
    const Real theta =  0.18;
    const Real rho   =  -0.75;
    const Real sigma =  0.8;
    const Real v0    =  0.19;

    const Handle<YieldTermStructure> rTS(flatRate(r, dc));
    const Handle<YieldTermStructure> qTS(flatRate(q, dc));

    const ext::shared_ptr<HestonProcess> hestonProcess
        = ext::make_shared<HestonProcess>(
            rTS, qTS, spot, v0, kappa, theta, sigma, rho);

    const ext::shared_ptr<HestonModel> hestonModel
        = ext::make_shared<HestonModel>(hestonProcess);

    const ext::shared_ptr<LocalVolTermStructure> leverageFct
        = ext::make_shared<LocalConstantVol>(todaysDate, 0.25, dc);

    const ext::shared_ptr<HestonSLVProcess> slvProcess
        = ext::make_shared<HestonSLVProcess>(hestonProcess, leverageFct);

    const ext::shared_ptr<PricingEngine> mcEngine
        = MakeMCEuropeanHestonEngine<
            PseudoRandom, GeneralStatistics, HestonSLVProcess>(slvProcess)
            .withStepsPerYear(100)
            .withAntitheticVariate()
            .withSamples(10000)
            .withSeed(1234);

    const ext::shared_ptr<PricingEngine> fdEngine
        = ext::make_shared<FdHestonVanillaEngine>(
            hestonModel, 51, 401, 101, 0,
            FdmSchemeDesc::ModifiedCraigSneyd(), leverageFct);

    const ext::shared_ptr<Exercise> exercise
        = ext::make_shared<EuropeanExercise>(exerciseDate);

    const ext::shared_ptr<HestonProcess> mixingProcess
        = ext::shared_ptr<HestonProcess>(new HestonProcess(rTS, qTS, spot, v0, kappa, theta, sigma * 10, rho,
                                                           HestonProcess::QuadraticExponentialMartingale));
    const ext::shared_ptr<HestonModel> mixingModel
        = ext::make_shared<HestonModel>(mixingProcess);

    const ext::shared_ptr<PricingEngine> fdEngineWithMixingFactor
        = ext::make_shared<FdHestonVanillaEngine>(
            mixingModel, 51, 401, 101, 0,
            FdmSchemeDesc::ModifiedCraigSneyd(), leverageFct, 0.1);

    const Real strikes[] = { s0, 1.1*s0 };
    for (Size i=0; i < LENGTH(strikes); ++i) {
        const Real strike = strikes[i];
        const ext::shared_ptr<StrikedTypePayoff> payoff
            = ext::make_shared<PlainVanillaPayoff>(Option::Call, strike);

        VanillaOption option(payoff, exercise);

        option.setPricingEngine(fdEngine);

        const Real priceFDM = option.NPV();

        option.setPricingEngine(fdEngineWithMixingFactor);

        const Real priceFDMWithMix = option.NPV();

        option.setPricingEngine(mcEngine);

        const Real priceMC = option.NPV();
        const Real priceError = option.errorEstimate();

        if (priceError > 0.1) {
            BOOST_ERROR("Heston Monte-Carlo error is too large"
                    << "\n MC Error: " << priceError
                    << "\n Limit   : " << 0.1);
        }

        if (std::fabs(priceFDM - priceMC) > 2.3*priceError) {
            BOOST_ERROR("Heston Monte-Carlo price does not match with FDM"
                    << "\n MC Price : " << priceMC
                    << "\n MC Error : " << priceError
                    << "\n FDM Price: " << priceFDM);
        }

        if (priceFDM != priceFDMWithMix) {
            BOOST_ERROR("Heston mixing FDM price does not match with non-mixing FDM"
                        << "\n Mixing FDM Price : " << priceFDMWithMix
                        << "\n Non Mixing FDM Price : " << priceFDM);
        }

    }
}

void HestonSLVModelTest::testMonteCarloCalibration() {
    BOOST_TEST_MESSAGE(
        "Testing Monte-Carlo Calibration...");

    SavedSettings backup;

    const DayCounter dc = ActualActual();
    const Date todaysDate(5, Jan, 2016);
    const Date maturityDate = todaysDate + Period(1, Years);
    Settings::instance().evaluationDate() = todaysDate;

    const Real s0 = 100;
    const Handle<Quote> spot(ext::make_shared<SimpleQuote>(s0));
    const Rate r = 0.05;
    const Rate q = 0.02;

    const Handle<YieldTermStructure> rTS(flatRate(r, dc));
    const Handle<YieldTermStructure> qTS(flatRate(q, dc));

    const ext::shared_ptr<LocalVolTermStructure> localVol
          = ext::make_shared<LocalConstantVol>(todaysDate, 0.3, dc);

    // parameter of the "calibrated" Heston model
    const Real kappa =   1.0;
    const Real theta =   0.06;
    const Real rho   =  -0.75;
    const Real sigma =   0.4;
    const Real v0    =   0.09;

    const ext::shared_ptr<HestonProcess> hestonProcess
        = ext::make_shared<HestonProcess>(
            rTS, qTS, spot, v0, kappa, theta, sigma, rho);

    const ext::shared_ptr<HestonModel> hestonModel
        = ext::make_shared<HestonModel>(hestonProcess);

    const Size xGrid = 400;
    const Size nSims[] = { 40000 };

    for (Size m=0; m < LENGTH(nSims); ++m) {
        const Size nSim = nSims[m];

        const bool sobol = true;

        const ext::shared_ptr<LocalVolTermStructure> leverageFct =
            HestonSLVMCModel(
                Handle<LocalVolTermStructure>(localVol),
                Handle<HestonModel>(hestonModel),
                sobol ? ext::shared_ptr<BrownianGeneratorFactory>(
                            new SobolBrownianGeneratorFactory(
                                SobolBrownianGenerator::Diagonal,
                                1234ul, SobolRsg::JoeKuoD7))
                      : ext::shared_ptr<BrownianGeneratorFactory>(
                              new MTBrownianGeneratorFactory(1234ul)),
                maturityDate, 91, xGrid, nSim).leverageFunction();

        const ext::shared_ptr<PricingEngine> bsEngine(
            ext::make_shared<AnalyticEuropeanEngine>(
                ext::make_shared<GeneralizedBlackScholesProcess>(
                    spot, qTS, rTS,
                    Handle<BlackVolTermStructure>(flatVol(0.3, dc)))));

        const Real strikes[] = { 50, 80, 100, 120, 150, 200 };
        const Date maturities[] = {
            todaysDate + Period(3, Months),  todaysDate + Period(6, Months),
            todaysDate + Period(12, Months)
        };

        Real qualityFactor = 0.0;
        Real maxQualityFactor = 0.0;
        Size nValues = 0u;

        for (Size i=0; i < LENGTH(maturities); ++i) {
            const Date maturity(maturities[i]);
            const Time maturityTime = dc.yearFraction(todaysDate, maturity);

            const ext::shared_ptr<PricingEngine> fdEngine
                = ext::make_shared<FdHestonVanillaEngine>(
                    hestonModel, std::max(Size(26), Size(maturityTime*51)),
                    201, 51, 0,
                    FdmSchemeDesc::ModifiedCraigSneyd(), leverageFct);

            const ext::shared_ptr<Exercise> exercise
                = ext::make_shared<EuropeanExercise>(maturity);

            for (Size j=0; j < LENGTH(strikes); ++j) {
                const Real strike = strikes[j];
                const ext::shared_ptr<StrikedTypePayoff> payoff
                    = ext::make_shared<PlainVanillaPayoff>(
                      strike < s0 ? Option::Put : Option::Call, strike);

                VanillaOption option(payoff, exercise);

                option.setPricingEngine(bsEngine);
                const Real bsNPV = option.NPV();
                const Real bsVega = option.vega();

                if (bsNPV > 0.02) {
                    option.setPricingEngine(fdEngine);
                    const Real fdmNPV = option.NPV();

                    const Real diff = std::fabs(fdmNPV-bsNPV)/bsVega*1e4;

                    qualityFactor+=diff;
                    maxQualityFactor = std::max(maxQualityFactor, diff);
                    ++nValues;
                }
            }
        }

        if (qualityFactor/nValues > 7.5) {
            BOOST_ERROR(
                "Failed to reproduce average calibration quality"
                << "\n average calibration quality : "
                << qualityFactor/nValues << "bp"
                << "\n tolerance                  :  5.0bp");
        }

        if (qualityFactor/nValues > 15.0) {
            BOOST_ERROR(
                "Failed to reproduce maximum calibration error"
                << "\n maximum calibration error : "
                << maxQualityFactor << "bp"
                << "\n tolerance                 : 15.0bp");
        }
    }
}


void HestonSLVModelTest::testForwardSkewSLV() {
    BOOST_TEST_MESSAGE("Testing the implied volatility skew of "
        "forward starting options in SLV model...");

    SavedSettings backup;

    const DayCounter dc = ActualActual();
    const Date todaysDate(5, Jan, 2017);
    const Date maturityDate = todaysDate + Period(2, Years);
    Settings::instance().evaluationDate() = todaysDate;

    const Real s0 = 100;
    const Handle<Quote> spot(ext::make_shared<SimpleQuote>(s0));
    const Rate r = 0.05;
    const Rate q = 0.02;
    const Volatility flatLocalVol = 0.3;

    const Handle<YieldTermStructure> rTS(flatRate(r, dc));
    const Handle<YieldTermStructure> qTS(flatRate(q, dc));

    const Handle<LocalVolTermStructure> localVol(
        ext::make_shared<LocalConstantVol>(todaysDate, flatLocalVol, dc));

    // parameter of the "calibrated" Heston model
    const Real kappa =   2.0;
    const Real theta =   0.06;
    const Real rho   =  -0.75;
    const Real sigma =   0.6;
    const Real v0    =   0.09;

    const ext::shared_ptr<HestonProcess> hestonProcess
        = ext::make_shared<HestonProcess>(
            rTS, qTS, spot, v0, kappa, theta, sigma, rho);

    const Handle<HestonModel> hestonModel(
        ext::make_shared<HestonModel>(hestonProcess));


    // Monte-Carlo calibration
    const Size nSim = 40000;
    const Size xGrid = 200;

    const ext::shared_ptr<LocalVolTermStructure> leverageFctMC =
        HestonSLVMCModel(
            localVol,
            hestonModel,
            ext::shared_ptr<BrownianGeneratorFactory>(
                 new MTBrownianGeneratorFactory(1234ul)),
            maturityDate, 182, xGrid, nSim).leverageFunction();

    const ext::shared_ptr<HestonSLVProcess> mcSlvProcess(
        ext::make_shared<HestonSLVProcess>(hestonProcess, leverageFctMC));

    // finite difference calibration
    const HestonSLVFokkerPlanckFdmParams logParams = {
        201, 401, 1000, 30, 2.0, 0, 2,
        0.1, 1e-4, 10000,
        1e-5, 1e-5, 0.0000025, 1.0, 0.1, 0.9, 1e-5,
        FdmHestonGreensFct::Gaussian,
        FdmSquareRootFwdOp::Log,
        FdmSchemeDesc::ModifiedCraigSneyd()
    };

    const ext::shared_ptr<LocalVolTermStructure> leverageFctFDM =
        HestonSLVFDMModel(
            localVol, hestonModel, maturityDate, logParams).leverageFunction();

    const ext::shared_ptr<HestonSLVProcess> fdmSlvProcess(
        ext::make_shared<HestonSLVProcess>(hestonProcess, leverageFctFDM));

    const Date resetDate = todaysDate + Period(12, Months);
    const Time resetTime = dc.yearFraction(todaysDate, resetDate);
    const Time maturityTime = dc.yearFraction(todaysDate, maturityDate);
    std::vector<Time> mandatoryTimes;
    mandatoryTimes.push_back(resetTime);
    mandatoryTimes.push_back(maturityTime);

    const Size tSteps = 100;
    const TimeGrid grid(mandatoryTimes.begin(), mandatoryTimes.end(), tSteps);
    const Size resetIndex = grid.closestIndex(resetTime);

    typedef SobolBrownianBridgeRsg rsg_type;
    typedef MultiPathGenerator<rsg_type>::sample_type sample_type;

    const Size factors = mcSlvProcess->factors();

    std::vector<ext::shared_ptr<MultiPathGenerator<rsg_type> > > pathGen;
    pathGen.push_back(
        ext::make_shared<MultiPathGenerator<rsg_type> >(
            mcSlvProcess, grid, rsg_type(factors, tSteps), false));
    pathGen.push_back(
        ext::make_shared<MultiPathGenerator<rsg_type> >(
            fdmSlvProcess, grid, rsg_type(factors, tSteps), false));

    const Real strikes[] = {
        0.5, 0.7, 0.8, 0.9, 1.0, 1.1, 1.25, 1.5, 1.75, 2.0
    };

    std::vector<std::vector<GeneralStatistics> >
        stats(2, std::vector<GeneralStatistics>(LENGTH(strikes)));

    for (Size i=0; i < 5*nSim; ++i) {
        for (Size k= 0; k < 2; ++k) {
            const sample_type& path = pathGen[k]->next();

            const Real S_t1 = path.value[0][resetIndex-1];
            const Real S_T1 = path.value[0][tSteps-1];

            const sample_type& antiPath = pathGen[k]->antithetic();
            const Real S_t2 = antiPath.value[0][resetIndex-1];
            const Real S_T2 = antiPath.value[0][tSteps-1];

            for (Size j=0; j < LENGTH(strikes); ++j) {
                const Real strike = strikes[j];
                if (strike < 1.0)
                    stats[k][j].add(0.5*(
                          S_t1 * std::max(0.0, strike - S_T1/S_t1)
                        + S_t2 * std::max(0.0, strike - S_T2/S_t2)));
                else
                    stats[k][j].add(0.5*(
                          S_t1 * std::max(0.0, S_T1/S_t1 - strike)
                        + S_t2 * std::max(0.0, S_T2/S_t2 - strike)));
            }
        }
    }

    const ext::shared_ptr<Exercise> exercise(
        ext::make_shared<EuropeanExercise>(maturityDate));

    const ext::shared_ptr<SimpleQuote> vol(
        ext::make_shared<SimpleQuote>(flatLocalVol));
    const Handle<BlackVolTermStructure> volTS(flatVol(todaysDate, vol, dc));

    const ext::shared_ptr<GeneralizedBlackScholesProcess> bsProcess(
		ext::make_shared<GeneralizedBlackScholesProcess>(spot, qTS, rTS, volTS));

    const ext::shared_ptr<PricingEngine> fwdEngine(
        ext::make_shared<ForwardVanillaEngine<AnalyticEuropeanEngine> >(
            bsProcess));

    const Volatility expected[] = {
        0.37804, 0.346608, 0.330682, 0.314978, 0.300399,
        0.287273, 0.272916, 0.26518, 0.268663, 0.277052
    };

    const DiscountFactor df = rTS->discount(grid.back());

    for (Size j=0; j < LENGTH(strikes); ++j) {
        for (Size k= 0; k < 2; ++k) {
            const Real strike = strikes[j];
            const Real npv = stats[k][j].mean() * df;

            const ext::shared_ptr<StrikedTypePayoff> payoff(
                ext::make_shared<PlainVanillaPayoff>(
                    (strike < 1.0) ? Option::Put : Option::Call, strike));

            const ext::shared_ptr<ForwardVanillaOption> fwdOption(
                ext::make_shared<ForwardVanillaOption>(
                    strike, resetDate, payoff, exercise));

            const Volatility implVol =
                QuantLib::detail::ImpliedVolatilityHelper::calculate(
                    *fwdOption, *fwdEngine, *vol, npv, 1e-8, 200, 1e-4, 2.0);

            const Real tol = 0.001;
            const Volatility volError = std::fabs(implVol - expected[j]);

            if (volError > tol) {
                BOOST_ERROR("Implied forward volatility error is too large"
                        << "\n expected forward volatility: " << expected[j]
                        << "\n SLV forward volatility     : " << implVol
                        << "\n difference                 : " << volError
                        << "\n tolerance                  : " << tol
                        << "\n calibration method         : " <<
                        ((k) ? "Monte-Carlo" : "Finite Difference"));
            }
        }
    }
}

namespace {
    ext::shared_ptr<LocalVolTermStructure> getFixedLocalVolFromHeston(
        const ext::shared_ptr<HestonModel>& hestonModel,
        const ext::shared_ptr<TimeGrid>& timeGrid) {

        const Handle<BlackVolTermStructure> trueImpliedVolSurf(
            ext::make_shared<HestonBlackVolSurface>(
                Handle<HestonModel>(hestonModel),
                AnalyticHestonEngine::AndersenPiterbarg,
                AnalyticHestonEngine::Integration::gaussLaguerre(32)));

        const ext::shared_ptr<HestonProcess> hestonProcess
            = hestonModel->process();

        const ext::shared_ptr<LocalVolTermStructure> localVol(
            ext::make_shared<NoExceptLocalVolSurface>(
                trueImpliedVolSurf,
                hestonProcess->riskFreeRate(),
                hestonProcess->dividendYield(),
                hestonProcess->s0(),
                std::sqrt(hestonProcess->theta())));


        const ext::shared_ptr<LocalVolRNDCalculator> localVolRND(
            ext::make_shared<LocalVolRNDCalculator>(
                hestonProcess->s0().currentLink(),
                hestonProcess->riskFreeRate().currentLink(),
                hestonProcess->dividendYield().currentLink(),
                localVol,
                timeGrid));

        std::vector<ext::shared_ptr<std::vector<Real> > > strikes;
        for (Size i=1; i < timeGrid->size(); ++i) {
            const Time t = timeGrid->at(i);
            const ext::shared_ptr<Fdm1dMesher> fdm1dMesher
                = localVolRND->mesher(t);

            const std::vector<Real>& logStrikes = fdm1dMesher->locations();
            const ext::shared_ptr<std::vector<Real> > strikeSlice(
                ext::make_shared<std::vector<Real> >(logStrikes.size()));

            for (Size j=0; j < logStrikes.size(); ++j) {
                (*strikeSlice)[j] = std::exp(logStrikes[j]);
            }

            strikes.push_back(strikeSlice);
        }

        const Size nStrikes = strikes.front()->size();
        const ext::shared_ptr<Matrix> localVolMatrix(
            ext::make_shared<Matrix>(nStrikes, timeGrid->size()-1));
        for (Size i=1; i < timeGrid->size(); ++i) {
            const Time t = timeGrid->at(i);
            const ext::shared_ptr<std::vector<Real> > strikeSlice
                = strikes[i-1];

            for (Size j=0; j < nStrikes; ++j) {
                const Real s = (*strikeSlice)[j];
                (*localVolMatrix)[j][i-1] = localVol->localVol(t, s, true);
            }
        }

        const Date todaysDate
            = hestonProcess->riskFreeRate()->referenceDate();
        const DayCounter dc = hestonProcess->riskFreeRate()->dayCounter();

        const std::vector<Time> expiries(
            timeGrid->begin()+1, timeGrid->end());

        return ext::make_shared<FixedLocalVolSurface>(
                todaysDate, expiries, strikes, localVolMatrix, dc);
    }
}

void HestonSLVModelTest::testMoustacheGraph() {
    BOOST_TEST_MESSAGE(
        "Testing double no touch pricing with SLV and mixing...");

    SavedSettings backup;

    /*
     A more detailed description of this test case can found on
     https://hpcquantlib.wordpress.com/2016/01/10/monte-carlo-calibration-of-the-heston-stochastic-local-volatiltiy-model/

     The comparison of Black-Scholes and SLV prices is derived
     from figure 8.8 in Iain J. Clark's book,
     Foreign Exchange Option Pricing: A Practitioner’s Guide
    */

    const DayCounter dc = ActualActual();
    const Date todaysDate(5, Jan, 2016);
    const Date maturityDate = todaysDate + Period(1, Years);
    Settings::instance().evaluationDate() = todaysDate;

    const Real s0 = 100;
    const Handle<Quote> spot(ext::make_shared<SimpleQuote>(s0));
    const Rate r = 0.02;
    const Rate q = 0.01;

    // parameter of the "calibrated" Heston model
    const Real kappa =   1.0;
    const Real theta =   0.06;
    const Real rho   =  -0.8;
    const Real sigma =   0.8;
    const Real v0    =   0.09;

    const Handle<YieldTermStructure> rTS(flatRate(r, dc));
    const Handle<YieldTermStructure> qTS(flatRate(q, dc));

    const ext::shared_ptr<HestonModel> hestonModel(
        ext::make_shared<HestonModel>(
            ext::make_shared<HestonProcess>(
                rTS, qTS, spot, v0, kappa, theta, sigma, rho)));

    const ext::shared_ptr<Exercise> europeanExercise(
        ext::make_shared<EuropeanExercise>(maturityDate));

    VanillaOption vanillaOption(
        ext::make_shared<PlainVanillaPayoff>(Option::Call, s0),
        europeanExercise);

    vanillaOption.setPricingEngine(
        ext::make_shared<AnalyticHestonEngine>(hestonModel));

    const Volatility implVol = vanillaOption.impliedVolatility(
        vanillaOption.NPV(),
        ext::make_shared<GeneralizedBlackScholesProcess>(spot, qTS, rTS,
            Handle<BlackVolTermStructure>(flatVol(std::sqrt(theta), dc))));

    const ext::shared_ptr<PricingEngine> analyticEngine(
        ext::make_shared<AnalyticDoubleBarrierBinaryEngine>(
            ext::make_shared<GeneralizedBlackScholesProcess>(
                spot, qTS, rTS,
                Handle<BlackVolTermStructure>(flatVol(implVol, dc)))));

    std::vector<Time> expiries;
    const Period timeStepPeriod = Period(1, Weeks);
    for (Date expiry = todaysDate + timeStepPeriod;
        expiry <= maturityDate; expiry+=timeStepPeriod) {
        expiries.push_back(dc.yearFraction(todaysDate, expiry));
    }

    const ext::shared_ptr<TimeGrid> timeGrid(
        ext::make_shared<TimeGrid>(expiries.begin(), expiries.end()));

    // first build the true local vol surface from another Heston model
    const Handle<LocalVolTermStructure> localVol(
        getFixedLocalVolFromHeston(hestonModel, timeGrid));

    const ext::shared_ptr<BrownianGeneratorFactory> sobolGeneratorFactory(
        ext::make_shared<SobolBrownianGeneratorFactory>(
            SobolBrownianGenerator::Diagonal,
            1234ul, SobolRsg::JoeKuoD7));

    const Size xGrid = 100;
    const Size nSim  = 20000;

    const Real eta = 0.90;

    const Handle<HestonModel> modHestonModel(
        ext::make_shared<HestonModel>(
            ext::make_shared<HestonProcess>(
                rTS, qTS, spot, v0, kappa, theta, eta*sigma, rho)));

    const ext::shared_ptr<LocalVolTermStructure> leverageFct =
        HestonSLVMCModel(localVol, modHestonModel, sobolGeneratorFactory,
                         maturityDate, 182, xGrid, nSim)
            .leverageFunction();

    const ext::shared_ptr<PricingEngine> fdEngine(
        ext::make_shared<FdHestonDoubleBarrierEngine>(
            modHestonModel.currentLink(), 51, 101, 31, 0,
            FdmSchemeDesc::Hundsdorfer(), leverageFct));

    const Real expected[] = {
         0.0334, 0.1141, 0.1319, 0.0957, 0.0464, 0.0058,-0.0192,
        -0.0293,-0.0297,-0.0251,-0.0192,-0.0134,-0.0084,-0.0045,
        -0.0015, 0.0005, 0.0017, 0.0020
    };
    const Real tol = 1e-2;

    for (Size i=0; i < 18; ++i) {
        const Real dist = 10.0+5.0*i;

        const Real barrier_lo = std::max(s0 - dist, 1e-2);
        const Real barrier_hi = s0 + dist;
        DoubleBarrierOption doubleBarrier(
            DoubleBarrier::KnockOut, barrier_lo, barrier_hi, 0.0,
            ext::make_shared<CashOrNothingPayoff>(
                Option::Call, 0.0, 1.0),
            europeanExercise);

        doubleBarrier.setPricingEngine(analyticEngine);
        const Real bsNPV = doubleBarrier.NPV();

        doubleBarrier.setPricingEngine(fdEngine);
        const Real slvNPV = doubleBarrier.NPV();

        const Real diff = slvNPV - bsNPV;
        if (std::fabs(diff - expected[i]) > tol) {
            BOOST_ERROR(
                "Failed to reproduce price difference for a Double-No-Touch "
                << "option between Black-Scholes and "
                << "Heston Stochastic Local Volatility model"
                << "\n Barrier Low        : " << barrier_lo
                << "\n Barrier High       : " << barrier_hi
                << "\n Black-Scholes Price: " << bsNPV
                << "\n Heston SLV Price   : " << slvNPV
                << "\n diff               : " << diff
                << "\n expected diff      : " << expected[i]
                << "\n tolerance          : " << tol);
        }
    }
}

void HestonSLVModelTest::testDiffusionAndDriftSlvProcess() {
    BOOST_TEST_MESSAGE(
        "Testing diffusion and drift of the SLV process...");

    SavedSettings backup;

    const Date todaysDate(6, June, 2020);
    Settings::instance().evaluationDate() = todaysDate;

    const DayCounter dc = Actual365Fixed();
    const Date maturityDate = todaysDate + Period(6, Months);
    const Time maturity = dc.yearFraction(todaysDate, maturityDate);

    const Real s0 = 100;
    const Handle<Quote> spot(ext::make_shared<SimpleQuote>(s0));
    const Rate r = -0.005;
    const Rate q =  0.04;

<<<<<<< HEAD
=======
    const DayCounter dayCounter = Actual365Fixed();
>>>>>>> 4e51a4ef
    const Handle<YieldTermStructure> rTS(flatRate(todaysDate, r, dc));
    const Handle<YieldTermStructure> qTS(flatRate(todaysDate, q, dc));

    const ext::shared_ptr<LocalVolTermStructure> localVol =
        getFixedLocalVolFromHeston(
            ext::make_shared<HestonModel>(
                ext::make_shared<HestonProcess>(
                    rTS, qTS, spot, 0.1, 1.0, 0.13, 0.8, 0.4)),
            ext::make_shared<TimeGrid>(maturity, 20));

    const Real kappa =  2.5;
    const Real theta =  1.0;
    const Real rho   =  -0.75;
    const Real sigma =  2.4;
    const Real v0    =  1.0;

    const ext::shared_ptr<HestonProcess> hestonProcess =
        ext::make_shared<HestonProcess>(
            rTS, qTS, spot, v0, kappa, theta, sigma, rho);

    const Handle<HestonModel> hestonModel(
        ext::make_shared<HestonModel>(hestonProcess));

    const ext::shared_ptr<HestonSLVProcess> slvProcess =
        ext::make_shared<HestonSLVProcess>(hestonProcess, localVol);

    VanillaOption option(
        ext::make_shared<PlainVanillaPayoff>(Option::Call, s0),
        ext::make_shared<EuropeanExercise>(maturityDate));

    option.setPricingEngine(
        ext::make_shared<FdHestonVanillaEngine>(
            hestonModel.currentLink(),
            26, 201, 101, 0,
            FdmSchemeDesc::ModifiedCraigSneyd(),
            localVol));

    const Real expected = option.NPV();

    const Size nSims = 16733;
    const Size nTimeSteps = 40;
    const DiscountFactor df = rTS->discount(maturity);

    SobolBrownianBridgeRsg rsg(2, nTimeSteps,
        SobolBrownianGenerator::Diagonal, 12345u, SobolRsg::JoeKuoD7);

    Array x(2), xt(2), dw(2);
    GeneralStatistics stats;

    const Time dt = maturity/nTimeSteps;
    const Real sqrtDt = std::sqrt(dt);

    for (Size i=0; i < nSims; ++i) {
        Time t = 0.0;
        x[0] = s0; x[1] = v0;

        const std::vector<Real> n = rsg.nextSequence().value;

        for (Size j=0; j < nTimeSteps; ++j, t+=dt) {

            dw[0] = n[j];
            dw[1] = n[j+nTimeSteps];

            // full truncation scheme
            xt[0] = x[0];
            xt[1] = (x[1] > 0)? x[1] : 0.0;

            x = slvProcess->apply(x,
                    slvProcess->diffusion(t, xt)*sqrtDt*dw
                 + slvProcess->drift(t, xt)*dt);
        }

        stats.add(df*option.payoff()->operator()(x[0]));
    }

    const Real calculated = stats.mean();
    const Real errorEstimate = stats.errorEstimate();

    const Real diff = std::fabs(expected - calculated);

    if (diff > 2.35*errorEstimate) {
        BOOST_ERROR(
            "Failed to reproduce call option price with HestonSLVProcess "
            "diffusion and drift discretization scheme"
            << "\n expected   : " << expected
            << "\n calculated : " << calculated
            << "\n error est. : " << errorEstimate
            << "\n diff       : " << diff);
    }
}

test_suite* HestonSLVModelTest::experimental(SpeedLevel speed) {
    test_suite* suite = BOOST_TEST_SUITE(
        "Heston Stochastic Local Volatility tests");

    suite->add(QUANTLIB_TEST_CASE(
        &HestonSLVModelTest::testBlackScholesFokkerPlanckFwdEquation));
    suite->add(QUANTLIB_TEST_CASE(&HestonSLVModelTest::testSquareRootZeroFlowBC));
    suite->add(QUANTLIB_TEST_CASE(&HestonSLVModelTest::testTransformedZeroFlowBC));
    suite->add(QUANTLIB_TEST_CASE(
        &HestonSLVModelTest::testSquareRootEvolveWithStationaryDensity));
    suite->add(QUANTLIB_TEST_CASE(
        &HestonSLVModelTest::testSquareRootLogEvolveWithStationaryDensity));
    suite->add(QUANTLIB_TEST_CASE(
        &HestonSLVModelTest::testSquareRootFokkerPlanckFwdEquation));
    suite->add(QUANTLIB_TEST_CASE(
        &HestonSLVModelTest::testHestonFokkerPlanckFwdEquationLogLVLeverage));
    suite->add(QUANTLIB_TEST_CASE(
        &HestonSLVModelTest::testBarrierPricingViaHestonLocalVol));
    suite->add(QUANTLIB_TEST_CASE(
        &HestonSLVModelTest::testMonteCarloVsFdmPricing));
    suite->add(QUANTLIB_TEST_CASE(
        &HestonSLVModelTest::testLocalVolsvSLVPropDensity));
    suite->add(QUANTLIB_TEST_CASE(
        &HestonSLVModelTest::testDiffusionAndDriftSlvProcess));

    if (speed <= Fast) {
        suite->add(QUANTLIB_TEST_CASE(
            &HestonSLVModelTest::testHestonFokkerPlanckFwdEquation));
    }

    if (speed == Slow) {
        suite->add(QUANTLIB_TEST_CASE(
            &HestonSLVModelTest::testMonteCarloCalibration));
        suite->add(QUANTLIB_TEST_CASE(
            &HestonSLVModelTest::testBlackScholesFokkerPlanckFwdEquationLocalVol));
        suite->add(QUANTLIB_TEST_CASE(
            &HestonSLVModelTest::testMoustacheGraph));
    }

//    these tests take very long
//    suite->add(QUANTLIB_TEST_CASE(
//        &HestonSLVModelTest::testForwardSkewSLV));
//    suite->add(QUANTLIB_TEST_CASE(&HestonSLVModelTest::testFDMCalibration));
//    suite->add(QUANTLIB_TEST_CASE(
//        &HestonSLVModelTest::testBarrierPricingMixedModels));

    return suite;
}<|MERGE_RESOLUTION|>--- conflicted
+++ resolved
@@ -2521,10 +2521,7 @@
     const Rate r = -0.005;
     const Rate q =  0.04;
 
-<<<<<<< HEAD
-=======
     const DayCounter dayCounter = Actual365Fixed();
->>>>>>> 4e51a4ef
     const Handle<YieldTermStructure> rTS(flatRate(todaysDate, r, dc));
     const Handle<YieldTermStructure> qTS(flatRate(todaysDate, q, dc));
 
